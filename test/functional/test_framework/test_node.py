#!/usr/bin/env python3
# Copyright (c) 2017-2022 The Bitcoin Core developers
# Distributed under the MIT software license, see the accompanying
# file COPYING or http://www.opensource.org/licenses/mit-license.php.
"""Class for blackmored node under test"""

import contextlib
import decimal
import errno
from enum import Enum
import http.client
import json
import logging
import os
import platform
import re
import subprocess
import tempfile
import time
import urllib.parse
import collections
import shlex
from pathlib import Path

from .authproxy import (
    JSONRPCException,
    serialization_fallback,
)
from .descriptors import descsum_create
from .messages import NODE_P2P_V2
from .p2p import P2P_SERVICES, P2P_SUBVERSION
from .util import (
    MAX_NODES,
    assert_equal,
    append_config,
    delete_cookie_file,
    get_auth_cookie,
    get_rpc_proxy,
    rpc_url,
    wait_until_helper_internal,
    p2p_port,
    tor_port,
)

BITCOIND_PROC_WAIT_TIMEOUT = 60
# The size of the blocks xor key
# from InitBlocksdirXorKey::xor_key.size()
NUM_XOR_BYTES = 8
# The null blocks key (all 0s)
NULL_BLK_XOR_KEY = bytes([0] * NUM_XOR_BYTES)


class FailedToStartError(Exception):
    """Raised when a node fails to start correctly."""


class ErrorMatch(Enum):
    FULL_TEXT = 1
    FULL_REGEX = 2
    PARTIAL_REGEX = 3


class TestNode():
    """A class for representing a blackmored node under test.

    This class contains:

    - state about the node (whether it's running, etc)
    - a Python subprocess.Popen object representing the running process
    - an RPC connection to the node
    - one or more P2P connections to the node


    To make things easier for the test writer, any unrecognised messages will
    be dispatched to the RPC connection."""

    def __init__(self, i, datadir_path, *, chain, rpchost, timewait, timeout_factor, bitcoind, bitcoin_cli, coverage_dir, cwd, extra_conf=None, extra_args=None, use_cli=False, start_perf=False, use_valgrind=False, version=None, descriptors=False, v2transport=False):
        """
        Kwargs:
            start_perf (bool): If True, begin profiling the node with `perf` as soon as
                the node starts.
        """

        self.index = i
        self.p2p_conn_index = 1
        self.datadir_path = datadir_path
        self.bitcoinconf = self.datadir_path / "blackmore.conf"
        self.stdout_dir = self.datadir_path / "stdout"
        self.stderr_dir = self.datadir_path / "stderr"
        self.chain = chain
        self.rpchost = rpchost
        self.rpc_timeout = timewait
        self.binary = bitcoind
        self.coverage_dir = coverage_dir
        self.cwd = cwd
        self.descriptors = descriptors
        self.has_explicit_bind = False
        if extra_conf is not None:
            append_config(self.datadir_path, extra_conf)
            # Remember if there is bind=... in the config file.
            self.has_explicit_bind = any(e.startswith("bind=") for e in extra_conf)
        # Most callers will just need to add extra args to the standard list below.
        # For those callers that need more flexibility, they can just set the args property directly.
        # Note that common args are set in the config file (see initialize_datadir)
        self.extra_args = extra_args
        self.version = version
        # Configuration for logging is set as command-line args rather than in the blackmore.conf file.
        # This means that starting a blackmored using the temp dir to debug a failed test won't
        # spam debug.log.
        self.args = [
            self.binary,
            f"-datadir={self.datadir_path}",
            "-logtimemicros",
            "-debug",
            "-debugexclude=libevent",
            "-debugexclude=leveldb",
            "-debugexclude=rand",
            "-uacomment=testnode%d" % i,  # required for subversion uniqueness across peers
        ]
        if self.descriptors is None:
            self.args.append("-disablewallet")

        # Use valgrind, expect for previous release binaries
        if use_valgrind and version is None:
            default_suppressions_file = Path(__file__).parents[3] / "contrib" / "valgrind.supp"
            suppressions_file = os.getenv("VALGRIND_SUPPRESSIONS_FILE",
                                          default_suppressions_file)
            self.args = ["valgrind", "--suppressions={}".format(suppressions_file),
                         "--gen-suppressions=all", "--exit-on-first-error=yes",
                         "--error-exitcode=1", "--quiet"] + self.args

        if self.version_is_at_least(190000):
            self.args.append("-logthreadnames")
        if self.version_is_at_least(219900):
            self.args.append("-logsourcelocations")
        if self.version_is_at_least(239000):
            self.args.append("-loglevel=trace")

        # Default behavior from global -v2transport flag is added to args to persist it over restarts.
        # May be overwritten in individual tests, using extra_args.
        self.default_to_v2 = v2transport
        if self.version_is_at_least(260000):
            # 26.0 and later support v2transport
            if v2transport:
                self.args.append("-v2transport=1")
            else:
                self.args.append("-v2transport=0")
        # if v2transport is requested via global flag but not supported for node version, ignore it

        self.cli = TestNodeCLI(bitcoin_cli, self.datadir_path)
        self.use_cli = use_cli
        self.start_perf = start_perf

        self.running = False
        self.process = None
        self.rpc_connected = False
        self.rpc = None
        self.url = None
        self.log = logging.getLogger('TestFramework.node%d' % i)
        self.cleanup_on_exit = True # Whether to kill the node when this object goes away
        # Cache perf subprocesses here by their data output filename.
        self.perf_subprocesses = {}

        self.p2ps = []
        self.timeout_factor = timeout_factor

        self.mocktime = None

    AddressKeyPair = collections.namedtuple('AddressKeyPair', ['address', 'key'])
    PRIV_KEYS = [
            # address , privkey
            AddressKeyPair('n18ASoXw1NsS1V6haDgbD6HqHuwRtzogdj', 'cQk881xWiWoTLJW4gxcfDAExKRJuP7o47CmcxSyGjdCvuL7ymqgh'),
            AddressKeyPair('mx9tGnWU8UPtZUQcagEvKXfKjeDPoh5yyv', 'cVnWNMMWVTbPgM2R9voBhvhg1yN2VxHiKqWzSSCy4LRt9z98UjXy'),
            AddressKeyPair('n3mZzFEY1C5H189FMyYDrNpxXyFTuyRYZk', 'cTXwZr3KjLXQj73fqZoWCEkUaKU2f8NNyp9guzK89agTGVdzK4u5'),
            AddressKeyPair('msmWBZ1hPuEdX5fdsjxTvAWt7Q1YdYT7Z1', 'cQokzTF4tDr5PrtGRwNFESrzyVrurckeaQ3cRiBR2PE4PcUrUfTP'),
            AddressKeyPair('msGJLwci2NKw451UfJG1XZBiDQeGhxn6TQ', 'cRdeLf4UvVYSNztVS4THRsEkrh9GRitJ8vTESY952dvx8FUrfb7d'),
            AddressKeyPair('mshXxc9tEE8sPTN1yYUaHFMYptHJqCzp5t', 'cVmTcwKHNjuLyxGE3cFqGo9g3ZkhS33xTEUMZrxmbx5Jhi6uzNFr'),
            AddressKeyPair('n2FpUtNKH3bc9j69Pph5LXfAygHJNGt3vY', 'cMiN4gCMCbQxLzUR3AKxwf9NkcRNerkPQR15TF2Mh35kSyc4WuR6'),
            AddressKeyPair('mnTsxGdyKvCZ5hxkzKSg9pe4qL5H88ZeNV', 'cRiv2Kmf1f8grsJHgM62WTDq6h8e6ZbdM9RyS68k2oK8T2x7Tt5S'),
            AddressKeyPair('mkSKAXEXFQ5CdwMoySnqj6HcPKjKGGfucF', 'cQdcXeF3p2FcRBcvBATATGpyqKmNt38vnnHqXGm4R4mQDTWkBo8B'),
            AddressKeyPair('n1MkcJjY4PJfihS6MA6vkzhXfK5dqCqNvW', 'cQaMQVDGAjbZRgk9RLRfdjzxT6dyudBHeAdgStwA52cUUTv8bmRB'),
            AddressKeyPair('mtpLVGoA9ZkBzG5QV23AJHgxCQPuzKZZjD', 'cUBcvPXN63wvxevXXAKmtpu3FX6XjK3qCRftNr2PA6mPiwV69mei'),
            AddressKeyPair('mvYBNPDBDQ2AEN3Hyw18255XL5RiXpRAC7', 'cVyBEdwQ5ZpXhE31SfXEuTfcWN58RqEdvAQp53E8164rnmmkvbNd'),
    ]

    def get_deterministic_priv_key(self):
        """Return a deterministic priv key in base58, that only depends on the node's index"""
        assert len(self.PRIV_KEYS) == MAX_NODES
        return self.PRIV_KEYS[self.index]

    def _node_msg(self, msg: str) -> str:
        """Return a modified msg that identifies this node by its index as a debugging aid."""
        return "[node %d] %s" % (self.index, msg)

    def _raise_assertion_error(self, msg: str):
        """Raise an AssertionError with msg modified to identify this node."""
        raise AssertionError(self._node_msg(msg))

    def __del__(self):
        # Ensure that we don't leave any blackmored processes lying around after
        # the test ends
        if self.process and self.cleanup_on_exit:
            # Should only happen on test failure
            # Avoid using logger, as that may have already been shutdown when
            # this destructor is called.
            print(self._node_msg("Cleaning up leftover process"))
            self.process.kill()

    def __getattr__(self, name):
        """Dispatches any unrecognised messages to the RPC connection or a CLI instance."""
        if self.use_cli:
            return getattr(RPCOverloadWrapper(self.cli, True, self.descriptors), name)
        else:
            assert self.rpc_connected and self.rpc is not None, self._node_msg("Error: no RPC connection")
            return getattr(RPCOverloadWrapper(self.rpc, descriptors=self.descriptors), name)

    def start(self, extra_args=None, *, cwd=None, stdout=None, stderr=None, env=None, **kwargs):
        """Start the node."""
        if extra_args is None:
            extra_args = self.extra_args

        # If listening and no -bind is given, then bitcoind would bind P2P ports on
        # 0.0.0.0:P and 127.0.0.1:18445 (for incoming Tor connections), where P is
        # a unique port chosen by the test framework and configured as port=P in
        # bitcoin.conf. To avoid collisions on 127.0.0.1:18445, change it to
        # 127.0.0.1:tor_port().
        will_listen = all(e != "-nolisten" and e != "-listen=0" for e in extra_args)
        has_explicit_bind = self.has_explicit_bind or any(e.startswith("-bind=") for e in extra_args)
        if will_listen and not has_explicit_bind:
            extra_args.append(f"-bind=0.0.0.0:{p2p_port(self.index)}")
            extra_args.append(f"-bind=127.0.0.1:{tor_port(self.index)}=onion")

        self.use_v2transport = "-v2transport=1" in extra_args or (self.default_to_v2 and "-v2transport=0" not in extra_args)

        # Add a new stdout and stderr file each time blackmored is started
        if stderr is None:
            stderr = tempfile.NamedTemporaryFile(dir=self.stderr_dir, delete=False)
        if stdout is None:
            stdout = tempfile.NamedTemporaryFile(dir=self.stdout_dir, delete=False)
        self.stderr = stderr
        self.stdout = stdout

        if cwd is None:
            cwd = self.cwd

        # Delete any existing cookie file -- if such a file exists (eg due to
        # unclean shutdown), it will get overwritten anyway by blackmored, and
        # potentially interfere with our attempt to authenticate
        delete_cookie_file(self.datadir_path, self.chain)

        # add environment variable LIBC_FATAL_STDERR_=1 so that libc errors are written to stderr and not the terminal
        subp_env = dict(os.environ, LIBC_FATAL_STDERR_="1")
        if env is not None:
            subp_env.update(env)

        self.process = subprocess.Popen(self.args + extra_args, env=subp_env, stdout=stdout, stderr=stderr, cwd=cwd, **kwargs)

        self.running = True
        self.log.debug("blackmored started, waiting for RPC to come up")

        if self.start_perf:
            self._start_perf()

<<<<<<< HEAD
    def wait_for_rpc_connection(self):
        """Sets up an RPC connection to the blackmored process. Returns False if unable to connect."""
=======
    def wait_for_rpc_connection(self, *, wait_for_import=True):
        """Sets up an RPC connection to the bitcoind process. Returns False if unable to connect."""
>>>>>>> 89522379
        # Poll at a rate of four times per second
        poll_per_s = 4
        for _ in range(poll_per_s * self.rpc_timeout):
            if self.process.poll() is not None:
                # Attach abrupt shutdown error/s to the exception message
                self.stderr.seek(0)
                str_error = ''.join(line.decode('utf-8') for line in self.stderr)
                str_error += "************************\n" if str_error else ''

                raise FailedToStartError(self._node_msg(
                    f'blackmored exited with status {self.process.returncode} during initialization. {str_error}'))
            try:
                rpc = get_rpc_proxy(
                    rpc_url(self.datadir_path, self.index, self.chain, self.rpchost),
                    self.index,
                    timeout=self.rpc_timeout // 2,  # Shorter timeout to allow for one retry in case of ETIMEDOUT
                    coveragedir=self.coverage_dir,
                )
                rpc.getblockcount()
                # If the call to getblockcount() succeeds then the RPC connection is up
                if self.version_is_at_least(190000) and wait_for_import:
                    # getmempoolinfo.loaded is available since commit
                    # bb8ae2c (version 0.19.0)
                    self.wait_until(lambda: rpc.getmempoolinfo()['loaded'])
                    # Wait for the node to finish reindex, block import, and
                    # loading the mempool. Usually importing happens fast or
                    # even "immediate" when the node is started. However, there
                    # is no guarantee and sometimes ImportBlocks might finish
                    # later. This is going to cause intermittent test failures,
                    # because generally the tests assume the node is fully
                    # ready after being started.
                    #
                    # For example, the node will reject block messages from p2p
                    # when it is still importing with the error "Unexpected
                    # block message received"
                    #
                    # The wait is done here to make tests as robust as possible
                    # and prevent racy tests and intermittent failures as much
                    # as possible. Some tests might not need this, but the
                    # overhead is trivial, and the added guarantees are worth
                    # the minimal performance cost.
                self.log.debug("RPC successfully started")
                if self.use_cli:
                    return
                self.rpc = rpc
                self.rpc_connected = True
                self.url = self.rpc.rpc_url
                return
            except JSONRPCException as e:  # Initialization phase
                # -28 RPC in warmup
                # -342 Service unavailable, RPC server started but is shutting down due to error
                if e.error['code'] != -28 and e.error['code'] != -342:
                    raise  # unknown JSON RPC exception
            except ConnectionResetError:
                # This might happen when the RPC server is in warmup, but shut down before the call to getblockcount
                # succeeds. Try again to properly raise the FailedToStartError
                pass
            except OSError as e:
                if e.errno == errno.ETIMEDOUT:
                    pass  # Treat identical to ConnectionResetError
                elif e.errno == errno.ECONNREFUSED:
                    pass  # Port not yet open?
                else:
                    raise  # unknown OS error
            except ValueError as e:  # cookie file not found and no rpcuser or rpcpassword; blackmored is still starting
                if "No RPC credentials" not in str(e):
                    raise
            time.sleep(1.0 / poll_per_s)
        self._raise_assertion_error("Unable to connect to blackmored after {}s".format(self.rpc_timeout))

    def wait_for_cookie_credentials(self):
        """Ensures auth cookie credentials can be read, e.g. for testing CLI with -rpcwait before RPC connection is up."""
        self.log.debug("Waiting for cookie credentials")
        # Poll at a rate of four times per second.
        poll_per_s = 4
        for _ in range(poll_per_s * self.rpc_timeout):
            try:
                get_auth_cookie(self.datadir_path, self.chain)
                self.log.debug("Cookie credentials successfully retrieved")
                return
            except ValueError:  # cookie file not found and no rpcuser or rpcpassword; blackmored is still starting
                pass            # so we continue polling until RPC credentials are retrieved
            time.sleep(1.0 / poll_per_s)
        self._raise_assertion_error("Unable to retrieve cookie credentials after {}s".format(self.rpc_timeout))

    def generate(self, nblocks, maxtries=1000000, **kwargs):
        self.log.debug("TestNode.generate() dispatches `generate` call to `generatetoaddress`")
        return self.generatetoaddress(nblocks=nblocks, address=self.get_deterministic_priv_key().address, maxtries=maxtries, **kwargs)

    def generateblock(self, *args, invalid_call, **kwargs):
        assert not invalid_call
        return self.__getattr__('generateblock')(*args, **kwargs)

    def generatetoaddress(self, *args, invalid_call, **kwargs):
        assert not invalid_call
        return self.__getattr__('generatetoaddress')(*args, **kwargs)

    def generatetodescriptor(self, *args, invalid_call, **kwargs):
        assert not invalid_call
        return self.__getattr__('generatetodescriptor')(*args, **kwargs)

    def setmocktime(self, timestamp):
        """Wrapper for setmocktime RPC, sets self.mocktime"""
        if timestamp == 0:
            # setmocktime(0) resets to system time.
            self.mocktime = None
        else:
            self.mocktime = timestamp
        return self.__getattr__('setmocktime')(timestamp)

    def get_wallet_rpc(self, wallet_name):
        if self.use_cli:
            return RPCOverloadWrapper(self.cli("-rpcwallet={}".format(wallet_name)), True, self.descriptors)
        else:
            assert self.rpc_connected and self.rpc, self._node_msg("RPC not connected")
            wallet_path = "wallet/{}".format(urllib.parse.quote(wallet_name))
            return RPCOverloadWrapper(self.rpc / wallet_path, descriptors=self.descriptors)

    def version_is_at_least(self, ver):
        return self.version is None or self.version >= ver

    def stop_node(self, expected_stderr='', *, wait=0, wait_until_stopped=True):
        """Stop the node."""
        if not self.running:
            return
        self.log.debug("Stopping node")
        try:
            # Do not use wait argument when testing older nodes, e.g. in wallet_backwards_compatibility.py
            if self.version_is_at_least(180000):
                self.stop(wait=wait)
            else:
                self.stop()
        except http.client.CannotSendRequest:
            self.log.exception("Unable to stop node.")

        # If there are any running perf processes, stop them.
        for profile_name in tuple(self.perf_subprocesses.keys()):
            self._stop_perf(profile_name)

        del self.p2ps[:]

        assert (not expected_stderr) or wait_until_stopped  # Must wait to check stderr
        if wait_until_stopped:
            self.wait_until_stopped(expected_stderr=expected_stderr)

    def is_node_stopped(self, *, expected_stderr="", expected_ret_code=0):
        """Checks whether the node has stopped.

        Returns True if the node has stopped. False otherwise.
        This method is responsible for freeing resources (self.process)."""
        if not self.running:
            return True
        return_code = self.process.poll()
        if return_code is None:
            return False

        # process has stopped. Assert that it didn't return an error code.
        assert return_code == expected_ret_code, self._node_msg(
            f"Node returned unexpected exit code ({return_code}) vs ({expected_ret_code}) when stopping")
        # Check that stderr is as expected
        self.stderr.seek(0)
        stderr = self.stderr.read().decode('utf-8').strip()
        if stderr != expected_stderr:
            raise AssertionError("Unexpected stderr {} != {}".format(stderr, expected_stderr))

        self.stdout.close()
        self.stderr.close()

        self.running = False
        self.process = None
        self.rpc_connected = False
        self.rpc = None
        self.log.debug("Node stopped")
        return True

    def wait_until_stopped(self, *, timeout=BITCOIND_PROC_WAIT_TIMEOUT, expect_error=False, **kwargs):
        if "expected_ret_code" not in kwargs:
            kwargs["expected_ret_code"] = 1 if expect_error else 0  # Whether node shutdown return EXIT_FAILURE or EXIT_SUCCESS
        self.wait_until(lambda: self.is_node_stopped(**kwargs), timeout=timeout)

    def replace_in_config(self, replacements):
        """
        Perform replacements in the configuration file.
        The substitutions are passed as a list of search-replace-tuples, e.g.
            [("old", "new"), ("foo", "bar"), ...]
        """
        with open(self.bitcoinconf, 'r', encoding='utf8') as conf:
            conf_data = conf.read()
        for replacement in replacements:
            assert_equal(len(replacement), 2)
            old, new = replacement[0], replacement[1]
            conf_data = conf_data.replace(old, new)
        with open(self.bitcoinconf, 'w', encoding='utf8') as conf:
            conf.write(conf_data)

    @property
    def chain_path(self) -> Path:
        return self.datadir_path / self.chain

    @property
    def debug_log_path(self) -> Path:
        return self.chain_path / 'debug.log'

    @property
    def blocks_path(self) -> Path:
        return self.chain_path / "blocks"

    @property
    def blocks_key_path(self) -> Path:
        return self.blocks_path / "xor.dat"

    def read_xor_key(self) -> bytes:
        with open(self.blocks_key_path, "rb") as xor_f:
            return xor_f.read(NUM_XOR_BYTES)

    @property
    def wallets_path(self) -> Path:
        return self.chain_path / "wallets"

    def debug_log_size(self, **kwargs) -> int:
        with open(self.debug_log_path, **kwargs) as dl:
            dl.seek(0, 2)
            return dl.tell()

    @contextlib.contextmanager
    def assert_debug_log(self, expected_msgs, unexpected_msgs=None, timeout=2):
        if unexpected_msgs is None:
            unexpected_msgs = []
        assert_equal(type(expected_msgs), list)
        assert_equal(type(unexpected_msgs), list)

        time_end = time.time() + timeout * self.timeout_factor
        prev_size = self.debug_log_size(encoding="utf-8")  # Must use same encoding that is used to read() below

        yield

        while True:
            found = True
            with open(self.debug_log_path, encoding="utf-8", errors="replace") as dl:
                dl.seek(prev_size)
                log = dl.read()
            print_log = " - " + "\n - ".join(log.splitlines())
            for unexpected_msg in unexpected_msgs:
                if re.search(re.escape(unexpected_msg), log, flags=re.MULTILINE):
                    self._raise_assertion_error('Unexpected message "{}" partially matches log:\n\n{}\n\n'.format(unexpected_msg, print_log))
            for expected_msg in expected_msgs:
                if re.search(re.escape(expected_msg), log, flags=re.MULTILINE) is None:
                    found = False
            if found:
                return
            if time.time() >= time_end:
                break
            time.sleep(0.05)
        self._raise_assertion_error('Expected messages "{}" does not partially match log:\n\n{}\n\n'.format(str(expected_msgs), print_log))

    @contextlib.contextmanager
    def busy_wait_for_debug_log(self, expected_msgs, timeout=60):
        """
        Block until we see a particular debug log message fragment or until we exceed the timeout.
        Return:
            the number of log lines we encountered when matching
        """
        time_end = time.time() + timeout * self.timeout_factor
        prev_size = self.debug_log_size(mode="rb")  # Must use same mode that is used to read() below

        yield

        while True:
            found = True
            with open(self.debug_log_path, "rb") as dl:
                dl.seek(prev_size)
                log = dl.read()

            for expected_msg in expected_msgs:
                if expected_msg not in log:
                    found = False

            if found:
                return

            if time.time() >= time_end:
                print_log = " - " + "\n - ".join(log.decode("utf8", errors="replace").splitlines())
                break

            # No sleep here because we want to detect the message fragment as fast as
            # possible.

        self._raise_assertion_error(
            'Expected messages "{}" does not partially match log:\n\n{}\n\n'.format(
                str(expected_msgs), print_log))

    @contextlib.contextmanager
    def wait_for_new_peer(self, timeout=5):
        """
        Wait until the node is connected to at least one new peer. We detect this
        by watching for an increased highest peer id, using the `getpeerinfo` RPC call.
        Note that the simpler approach of only accounting for the number of peers
        suffers from race conditions, as disconnects from unrelated previous peers
        could happen anytime in-between.
        """
        def get_highest_peer_id():
            peer_info = self.getpeerinfo()
            return peer_info[-1]["id"] if peer_info else -1

        initial_peer_id = get_highest_peer_id()
        yield
        self.wait_until(lambda: get_highest_peer_id() > initial_peer_id, timeout=timeout)

    @contextlib.contextmanager
    def profile_with_perf(self, profile_name: str):
        """
        Context manager that allows easy profiling of node activity using `perf`.

        See `test/functional/README.md` for details on perf usage.

        Args:
            profile_name: This string will be appended to the
                profile data filename generated by perf.
        """
        subp = self._start_perf(profile_name)

        yield

        if subp:
            self._stop_perf(profile_name)

    def _start_perf(self, profile_name=None):
        """Start a perf process to profile this node.

        Returns the subprocess running perf."""
        subp = None

        def test_success(cmd):
            return subprocess.call(
                # shell=True required for pipe use below
                cmd, shell=True,
                stderr=subprocess.DEVNULL, stdout=subprocess.DEVNULL) == 0

        if platform.system() != 'Linux':
            self.log.warning("Can't profile with perf; only available on Linux platforms")
            return None

        if not test_success('which perf'):
            self.log.warning("Can't profile with perf; must install perf-tools")
            return None

        if not test_success('readelf -S {} | grep .debug_str'.format(shlex.quote(self.binary))):
            self.log.warning(
                "perf output won't be very useful without debug symbols compiled into blackmored")

        output_path = tempfile.NamedTemporaryFile(
            dir=self.datadir_path,
            prefix="{}.perf.data.".format(profile_name or 'test'),
            delete=False,
        ).name

        cmd = [
            'perf', 'record',
            '-g',                     # Record the callgraph.
            '--call-graph', 'dwarf',  # Compatibility for gcc's --fomit-frame-pointer.
            '-F', '101',              # Sampling frequency in Hz.
            '-p', str(self.process.pid),
            '-o', output_path,
        ]
        subp = subprocess.Popen(cmd, stdout=subprocess.PIPE, stderr=subprocess.PIPE)
        self.perf_subprocesses[profile_name] = subp

        return subp

    def _stop_perf(self, profile_name):
        """Stop (and pop) a perf subprocess."""
        subp = self.perf_subprocesses.pop(profile_name)
        output_path = subp.args[subp.args.index('-o') + 1]

        subp.terminate()
        subp.wait(timeout=10)

        stderr = subp.stderr.read().decode()
        if 'Consider tweaking /proc/sys/kernel/perf_event_paranoid' in stderr:
            self.log.warning(
                "perf couldn't collect data! Try "
                "'sudo sysctl -w kernel.perf_event_paranoid=-1'")
        else:
            report_cmd = "perf report -i {}".format(output_path)
            self.log.info("See perf output by running '{}'".format(report_cmd))

    def assert_start_raises_init_error(self, extra_args=None, expected_msg=None, match=ErrorMatch.FULL_TEXT, *args, **kwargs):
        """Attempt to start the node and expect it to raise an error.

        extra_args: extra arguments to pass through to blackmored
        expected_msg: regex that stderr should match when blackmored fails

        Will throw if blackmored starts without an error.
        Will throw if an expected_msg is provided and it does not match blackmored's stdout."""
        assert not self.running
        with tempfile.NamedTemporaryFile(dir=self.stderr_dir, delete=False) as log_stderr, \
             tempfile.NamedTemporaryFile(dir=self.stdout_dir, delete=False) as log_stdout:
            try:
                self.start(extra_args, stdout=log_stdout, stderr=log_stderr, *args, **kwargs)
                ret = self.process.wait(timeout=self.rpc_timeout)
                self.log.debug(self._node_msg(f'blackmored exited with status {ret} during initialization'))
                assert ret != 0  # Exit code must indicate failure
                self.running = False
                self.process = None
                # Check stderr for expected message
                if expected_msg is not None:
                    log_stderr.seek(0)
                    stderr = log_stderr.read().decode('utf-8').strip()
                    if match == ErrorMatch.PARTIAL_REGEX:
                        if re.search(expected_msg, stderr, flags=re.MULTILINE) is None:
                            self._raise_assertion_error(
                                'Expected message "{}" does not partially match stderr:\n"{}"'.format(expected_msg, stderr))
                    elif match == ErrorMatch.FULL_REGEX:
                        if re.fullmatch(expected_msg, stderr) is None:
                            self._raise_assertion_error(
                                'Expected message "{}" does not fully match stderr:\n"{}"'.format(expected_msg, stderr))
                    elif match == ErrorMatch.FULL_TEXT:
                        if expected_msg != stderr:
                            self._raise_assertion_error(
                                'Expected message "{}" does not fully match stderr:\n"{}"'.format(expected_msg, stderr))
            except subprocess.TimeoutExpired:
                self.process.kill()
                self.running = False
                self.process = None
                assert_msg = f'blackmored should have exited within {self.rpc_timeout}s '
                if expected_msg is None:
                    assert_msg += "with an error"
                else:
                    assert_msg += "with expected error " + expected_msg
                self._raise_assertion_error(assert_msg)

    def add_p2p_connection(self, p2p_conn, *, wait_for_verack=True, send_version=True, supports_v2_p2p=None, wait_for_v2_handshake=True, expect_success=True, **kwargs):
        """Add an inbound p2p connection to the node.

        This method adds the p2p connection to the self.p2ps list and also
        returns the connection to the caller.

        When self.use_v2transport is True, TestNode advertises NODE_P2P_V2 service flag

        An inbound connection is made from TestNode <------ P2PConnection
        - if TestNode doesn't advertise NODE_P2P_V2 service, P2PConnection sends version message and v1 P2P is followed
        - if TestNode advertises NODE_P2P_V2 service, (and if P2PConnections supports v2 P2P)
                P2PConnection sends ellswift bytes and v2 P2P is followed
        """
        if 'dstport' not in kwargs:
            kwargs['dstport'] = p2p_port(self.index)
        if 'dstaddr' not in kwargs:
            kwargs['dstaddr'] = '127.0.0.1'
        if supports_v2_p2p is None:
            supports_v2_p2p = self.use_v2transport

        p2p_conn.p2p_connected_to_node = True
        if self.use_v2transport:
            kwargs['services'] = kwargs.get('services', P2P_SERVICES) | NODE_P2P_V2
        supports_v2_p2p = self.use_v2transport and supports_v2_p2p
        p2p_conn.peer_connect(**kwargs, send_version=send_version, net=self.chain, timeout_factor=self.timeout_factor, supports_v2_p2p=supports_v2_p2p)()

        self.p2ps.append(p2p_conn)
        if not expect_success:
            return p2p_conn
        p2p_conn.wait_until(lambda: p2p_conn.is_connected, check_connected=False)
        if supports_v2_p2p and wait_for_v2_handshake:
            p2p_conn.wait_until(lambda: p2p_conn.v2_state.tried_v2_handshake)
        if send_version:
            p2p_conn.wait_until(lambda: not p2p_conn.on_connection_send_msg)
        if wait_for_verack:
            # Wait for the node to send us the version and verack
            p2p_conn.wait_for_verack()
            # At this point we have sent our version message and received the version and verack, however the full node
            # has not yet received the verack from us (in reply to their version). So, the connection is not yet fully
            # established (fSuccessfullyConnected).
            #
            # This shouldn't lead to any issues when sending messages, since the verack will be in-flight before the
            # message we send. However, it might lead to races where we are expecting to receive a message. E.g. a
            # transaction that will be added to the mempool as soon as we return here.
            #
            # So syncing here is redundant when we only want to send a message, but the cost is low (a few milliseconds)
            # in comparison to the upside of making tests less fragile and unexpected intermittent errors less likely.
            p2p_conn.sync_with_ping()

            # Consistency check that the node received our user agent string.
            # Find our connection in getpeerinfo by our address:port and theirs, as this combination is unique.
            sockname = p2p_conn._transport.get_extra_info("socket").getsockname()
            our_addr_and_port = f"{sockname[0]}:{sockname[1]}"
            dst_addr_and_port = f"{p2p_conn.dstaddr}:{p2p_conn.dstport}"
            info = [peer for peer in self.getpeerinfo() if peer["addr"] == our_addr_and_port and peer["addrbind"] == dst_addr_and_port]
            assert_equal(len(info), 1)
            assert_equal(info[0]["subver"], P2P_SUBVERSION)

        return p2p_conn

    def add_outbound_p2p_connection(self, p2p_conn, *, wait_for_verack=True, wait_for_disconnect=False, p2p_idx, connection_type="outbound-full-relay", supports_v2_p2p=None, advertise_v2_p2p=None, **kwargs):
        """Add an outbound p2p connection from node. Must be an
        "outbound-full-relay", "block-relay-only", "addr-fetch" or "feeler" connection.

        This method adds the p2p connection to the self.p2ps list and returns
        the connection to the caller.

        p2p_idx must be different for simultaneously connected peers. When reusing it for the next peer
        after disconnecting the previous one, it is necessary to wait for the disconnect to finish to avoid
        a race condition.

        Parameters:
            supports_v2_p2p: whether p2p_conn supports v2 P2P or not
            advertise_v2_p2p: whether p2p_conn is advertised to support v2 P2P or not

        An outbound connection is made from TestNode -------> P2PConnection
            - if P2PConnection doesn't advertise_v2_p2p, TestNode sends version message and v1 P2P is followed
            - if P2PConnection both supports_v2_p2p and advertise_v2_p2p, TestNode sends ellswift bytes and v2 P2P is followed
            - if P2PConnection doesn't supports_v2_p2p but advertise_v2_p2p,
                TestNode sends ellswift bytes and P2PConnection disconnects,
                TestNode reconnects by sending version message and v1 P2P is followed
        """

        def addconnection_callback(address, port):
            self.log.debug("Connecting to %s:%d %s" % (address, port, connection_type))
            self.addconnection('%s:%d' % (address, port), connection_type, advertise_v2_p2p)

        p2p_conn.p2p_connected_to_node = False
        if supports_v2_p2p is None:
            supports_v2_p2p = self.use_v2transport
        if advertise_v2_p2p is None:
            advertise_v2_p2p = self.use_v2transport

        if advertise_v2_p2p:
            kwargs['services'] = kwargs.get('services', P2P_SERVICES) | NODE_P2P_V2
            assert self.use_v2transport  # only a v2 TestNode could make a v2 outbound connection

        # if P2PConnection is advertised to support v2 P2P when it doesn't actually support v2 P2P,
        # reconnection needs to be attempted using v1 P2P by sending version message
        reconnect = advertise_v2_p2p and not supports_v2_p2p
        # P2PConnection needs to be advertised to support v2 P2P so that ellswift bytes are sent instead of msg_version
        supports_v2_p2p = supports_v2_p2p and advertise_v2_p2p
        p2p_conn.peer_accept_connection(connect_cb=addconnection_callback, connect_id=p2p_idx + 1, net=self.chain, timeout_factor=self.timeout_factor, supports_v2_p2p=supports_v2_p2p, reconnect=reconnect, **kwargs)()

        if reconnect:
            p2p_conn.wait_for_reconnect()

        if connection_type == "feeler" or wait_for_disconnect:
            # feeler connections are closed as soon as the node receives a `version` message
            p2p_conn.wait_until(lambda: p2p_conn.message_count["version"] == 1, check_connected=False)
            p2p_conn.wait_until(lambda: not p2p_conn.is_connected, check_connected=False)
        else:
            p2p_conn.wait_for_connect()
            self.p2ps.append(p2p_conn)

            if supports_v2_p2p:
                p2p_conn.wait_until(lambda: p2p_conn.v2_state.tried_v2_handshake)
            p2p_conn.wait_until(lambda: not p2p_conn.on_connection_send_msg)
            if wait_for_verack:
                p2p_conn.wait_for_verack()
                p2p_conn.sync_with_ping()

        return p2p_conn

    def num_test_p2p_connections(self):
        """Return number of test framework p2p connections to the node."""
        return len([peer for peer in self.getpeerinfo() if peer['subver'] == P2P_SUBVERSION])

    def disconnect_p2ps(self):
        """Close all p2p connections to the node.
        Use only after each p2p has sent a version message to ensure the wait works."""
        for p in self.p2ps:
            p.peer_disconnect()
        del self.p2ps[:]

        self.wait_until(lambda: self.num_test_p2p_connections() == 0)

    def bumpmocktime(self, seconds):
        """Fast forward using setmocktime to self.mocktime + seconds. Requires setmocktime to have
        been called at some point in the past."""
        assert self.mocktime
        self.mocktime += seconds
        self.setmocktime(self.mocktime)

    def wait_until(self, test_function, timeout=60):
        return wait_until_helper_internal(test_function, timeout=timeout, timeout_factor=self.timeout_factor)


class TestNodeCLIAttr:
    def __init__(self, cli, command):
        self.cli = cli
        self.command = command

    def __call__(self, *args, **kwargs):
        return self.cli.send_cli(self.command, *args, **kwargs)

    def get_request(self, *args, **kwargs):
        return lambda: self(*args, **kwargs)


def arg_to_cli(arg):
    if isinstance(arg, bool):
        return str(arg).lower()
    elif arg is None:
        return 'null'
    elif isinstance(arg, dict) or isinstance(arg, list):
        return json.dumps(arg, default=serialization_fallback)
    else:
        return str(arg)


class TestNodeCLI():
    """Interface to bitcoin-cli for an individual node"""
    def __init__(self, binary, datadir):
        self.options = []
        self.binary = binary
        self.datadir = datadir
        self.input = None
        self.log = logging.getLogger('TestFramework.bitcoincli')

    def __call__(self, *options, input=None):
        # TestNodeCLI is callable with bitcoin-cli command-line options
        cli = TestNodeCLI(self.binary, self.datadir)
        cli.options = [str(o) for o in options]
        cli.input = input
        return cli

    def __getattr__(self, command):
        return TestNodeCLIAttr(self, command)

    def batch(self, requests):
        results = []
        for request in requests:
            try:
                results.append(dict(result=request()))
            except JSONRPCException as e:
                results.append(dict(error=e))
        return results

    def send_cli(self, clicommand=None, *args, **kwargs):
        """Run bitcoin-cli command. Deserializes returned string as python object."""
        pos_args = [arg_to_cli(arg) for arg in args]
        named_args = [str(key) + "=" + arg_to_cli(value) for (key, value) in kwargs.items()]
        p_args = [self.binary, f"-datadir={self.datadir}"] + self.options
        if named_args:
            p_args += ["-named"]
        if clicommand is not None:
            p_args += [clicommand]
        p_args += pos_args + named_args
        self.log.debug("Running bitcoin-cli {}".format(p_args[2:]))
        process = subprocess.Popen(p_args, stdin=subprocess.PIPE, stdout=subprocess.PIPE, stderr=subprocess.PIPE, text=True)
        cli_stdout, cli_stderr = process.communicate(input=self.input)
        returncode = process.poll()
        if returncode:
            match = re.match(r'error code: ([-0-9]+)\nerror message:\n(.*)', cli_stderr)
            if match:
                code, message = match.groups()
                raise JSONRPCException(dict(code=int(code), message=message))
            # Ignore cli_stdout, raise with cli_stderr
            raise subprocess.CalledProcessError(returncode, self.binary, output=cli_stderr)
        try:
            return json.loads(cli_stdout, parse_float=decimal.Decimal)
        except (json.JSONDecodeError, decimal.InvalidOperation):
            return cli_stdout.rstrip("\n")

class RPCOverloadWrapper():
    def __init__(self, rpc, cli=False, descriptors=False):
        self.rpc = rpc
        self.is_cli = cli
        self.descriptors = descriptors

    def __getattr__(self, name):
        return getattr(self.rpc, name)

    def createwallet_passthrough(self, *args, **kwargs):
        return self.__getattr__("createwallet")(*args, **kwargs)

    def createwallet(self, wallet_name, disable_private_keys=None, blank=None, passphrase='', avoid_reuse=None, descriptors=None, load_on_startup=None, external_signer=None):
        if descriptors is None:
            descriptors = self.descriptors
        return self.__getattr__('createwallet')(wallet_name, disable_private_keys, blank, passphrase, avoid_reuse, descriptors, load_on_startup, external_signer)

    def importprivkey(self, privkey, label=None, rescan=None):
        wallet_info = self.getwalletinfo()
        if 'descriptors' not in wallet_info or ('descriptors' in wallet_info and not wallet_info['descriptors']):
            return self.__getattr__('importprivkey')(privkey, label, rescan)
        desc = descsum_create('combo(' + privkey + ')')
        req = [{
            'desc': desc,
            'timestamp': 0 if rescan else 'now',
            'label': label if label else ''
        }]
        import_res = self.importdescriptors(req)
        if not import_res[0]['success']:
            raise JSONRPCException(import_res[0]['error'])

    def addmultisigaddress(self, nrequired, keys, label=None, address_type=None):
        wallet_info = self.getwalletinfo()
        if 'descriptors' not in wallet_info or ('descriptors' in wallet_info and not wallet_info['descriptors']):
            return self.__getattr__('addmultisigaddress')(nrequired, keys, label, address_type)
        cms = self.createmultisig(nrequired, keys, address_type)
        req = [{
            'desc': cms['descriptor'],
            'timestamp': 0,
            'label': label if label else ''
        }]
        import_res = self.importdescriptors(req)
        if not import_res[0]['success']:
            raise JSONRPCException(import_res[0]['error'])
        return cms

    def importpubkey(self, pubkey, label=None, rescan=None):
        wallet_info = self.getwalletinfo()
        if 'descriptors' not in wallet_info or ('descriptors' in wallet_info and not wallet_info['descriptors']):
            return self.__getattr__('importpubkey')(pubkey, label, rescan)
        desc = descsum_create('combo(' + pubkey + ')')
        req = [{
            'desc': desc,
            'timestamp': 0 if rescan else 'now',
            'label': label if label else ''
        }]
        import_res = self.importdescriptors(req)
        if not import_res[0]['success']:
            raise JSONRPCException(import_res[0]['error'])

    def importaddress(self, address, label=None, rescan=None, p2sh=None):
        wallet_info = self.getwalletinfo()
        if 'descriptors' not in wallet_info or ('descriptors' in wallet_info and not wallet_info['descriptors']):
            return self.__getattr__('importaddress')(address, label, rescan, p2sh)
        is_hex = False
        try:
            int(address ,16)
            is_hex = True
            desc = descsum_create('raw(' + address + ')')
        except Exception:
            desc = descsum_create('addr(' + address + ')')
        reqs = [{
            'desc': desc,
            'timestamp': 0 if rescan else 'now',
            'label': label if label else ''
        }]
        if is_hex and p2sh:
            reqs.append({
                'desc': descsum_create('p2sh(raw(' + address + '))'),
                'timestamp': 0 if rescan else 'now',
                'label': label if label else ''
            })
        import_res = self.importdescriptors(reqs)
        for res in import_res:
            if not res['success']:
                raise JSONRPCException(res['error'])<|MERGE_RESOLUTION|>--- conflicted
+++ resolved
@@ -261,13 +261,8 @@
         if self.start_perf:
             self._start_perf()
 
-<<<<<<< HEAD
-    def wait_for_rpc_connection(self):
+    def wait_for_rpc_connection(self, *, wait_for_import=True):
         """Sets up an RPC connection to the blackmored process. Returns False if unable to connect."""
-=======
-    def wait_for_rpc_connection(self, *, wait_for_import=True):
-        """Sets up an RPC connection to the bitcoind process. Returns False if unable to connect."""
->>>>>>> 89522379
         # Poll at a rate of four times per second
         poll_per_s = 4
         for _ in range(poll_per_s * self.rpc_timeout):
