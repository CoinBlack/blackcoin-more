--- conflicted
+++ resolved
@@ -239,11 +239,7 @@
                 str_error += "************************\n" if str_error else ''
 
                 raise FailedToStartError(self._node_msg(
-<<<<<<< HEAD
-                    f'bitcoind exited with status {self.process.returncode} during initialization. {str_error}'))
-=======
-                    'blackmored exited with status {} during initialization'.format(self.process.returncode)))
->>>>>>> 32fdb90d
+                    f'blackmored exited with status {self.process.returncode} during initialization. {str_error}'))
             try:
                 rpc = get_rpc_proxy(
                     rpc_url(self.datadir_path, self.index, self.chain, self.rpchost),
