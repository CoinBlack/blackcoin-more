--- conflicted
+++ resolved
@@ -212,13 +212,9 @@
         if extra_args is None:
             extra_args = self.extra_args
 
-<<<<<<< HEAD
-        # Add a new stdout and stderr file each time blackmored is started
-=======
         self.use_v2transport = "-v2transport=1" in extra_args or (self.default_to_v2 and "-v2transport=0" not in extra_args)
 
         # Add a new stdout and stderr file each time bitcoind is started
->>>>>>> c7885ecd
         if stderr is None:
             stderr = tempfile.NamedTemporaryFile(dir=self.stderr_dir, delete=False)
         if stdout is None:
