--- conflicted
+++ resolved
@@ -25,11 +25,6 @@
 import math
 import random
 import socket
-<<<<<<< HEAD
-import struct
-import sys
-=======
->>>>>>> c7885ecd
 import time
 import unittest
 
@@ -588,13 +583,9 @@
             self.wit = copy.deepcopy(tx.wit)
 
     def deserialize(self, f):
-<<<<<<< HEAD
-        self.nVersion = struct.unpack("<i", f.read(4))[0]
+        self.nVersion = int.from_bytes(f.read(4), "little", signed=True)
         if self.nVersion < 2:
-            self.nTime = struct.unpack("<I", f.read(4))[0]
-=======
-        self.nVersion = int.from_bytes(f.read(4), "little", signed=True)
->>>>>>> c7885ecd
+            self.nTime = int.from_bytes(f.read(4), "little")
         self.vin = deser_vector(f, CTxIn)
         flags = 0
         if len(self.vin) == 0:
@@ -617,13 +608,9 @@
 
     def serialize_without_witness(self):
         r = b""
-<<<<<<< HEAD
-        r += struct.pack("<i", self.nVersion)
+        r += self.nVersion.to_bytes(4, "little", signed=True)
         if self.nVersion < 2:
-            r += struct.pack("<I", self.nTime)
-=======
-        r += self.nVersion.to_bytes(4, "little", signed=True)
->>>>>>> c7885ecd
+            r += self.nTime.to_bytes(4, "little")
         r += ser_vector(self.vin)
         r += ser_vector(self.vout)
         r += self.nLockTime.to_bytes(4, "little")
@@ -635,13 +622,9 @@
         if not self.wit.is_null():
             flags |= 1
         r = b""
-<<<<<<< HEAD
-        r += struct.pack("<i", self.nVersion)
+        r += self.nVersion.to_bytes(4, "little", signed=True)
         if self.nVersion < 2:
-            r += struct.pack("<I", self.nTime)
-=======
-        r += self.nVersion.to_bytes(4, "little", signed=True)
->>>>>>> c7885ecd
+            r += self.nTime.to_bytes(4, "little")
         if flags:
             dummy = []
             r += ser_vector(dummy)
@@ -739,16 +722,10 @@
         self.nVersion = int.from_bytes(f.read(4), "little", signed=True)
         self.hashPrevBlock = deser_uint256(f)
         self.hashMerkleRoot = deser_uint256(f)
-<<<<<<< HEAD
-        self.nTime = struct.unpack("<I", f.read(4))[0]
-        self.nBits = struct.unpack("<I", f.read(4))[0]
-        self.nNonce = struct.unpack("<I", f.read(4))[0]
-        self.nFlags = struct.unpack("<I", f.read(4))[0]
-=======
         self.nTime = int.from_bytes(f.read(4), "little")
         self.nBits = int.from_bytes(f.read(4), "little")
         self.nNonce = int.from_bytes(f.read(4), "little")
->>>>>>> c7885ecd
+        self.nFlags = int.from_bytes(f.read(4), "little")
         self.sha256 = None
         self.hash = None
 
@@ -757,16 +734,10 @@
         r += self.nVersion.to_bytes(4, "little", signed=True)
         r += ser_uint256(self.hashPrevBlock)
         r += ser_uint256(self.hashMerkleRoot)
-<<<<<<< HEAD
-        r += struct.pack("<I", self.nTime)
-        r += struct.pack("<I", self.nBits)
-        r += struct.pack("<I", self.nNonce)
-        r += struct.pack("<I", self.nFlags)
-=======
         r += self.nTime.to_bytes(4, "little")
         r += self.nBits.to_bytes(4, "little")
         r += self.nNonce.to_bytes(4, "little")
->>>>>>> c7885ecd
+        r += self.nFlags.to_bytes(4, "little")
         return r
 
     def calc_sha256(self):
@@ -925,12 +896,8 @@
 
     def deserialize(self, f):
         self.header.deserialize(f)
-<<<<<<< HEAD
-        self.nonce = struct.unpack("<Q", f.read(8))[0]
+        self.nonce = int.from_bytes(f.read(8), "little")
         self.vchBlockSig = deser_string(f)
-=======
-        self.nonce = int.from_bytes(f.read(8), "little")
->>>>>>> c7885ecd
         self.shortids_length = deser_compact_size(f)
         for _ in range(self.shortids_length):
             # shortids are defined to be 6 bytes in the spec, so append
@@ -943,12 +910,8 @@
     def serialize(self, with_witness=False):
         r = b""
         r += self.header.serialize()
-<<<<<<< HEAD
-        r += struct.pack("<Q", self.nonce)
+        r += self.nonce.to_bytes(8, "little")
         r += ser_string(self.vchBlockSig)
-=======
-        r += self.nonce.to_bytes(8, "little")
->>>>>>> c7885ecd
         r += ser_compact_size(self.shortids_length)
         for x in self.shortids:
             # We only want the first 6 bytes
