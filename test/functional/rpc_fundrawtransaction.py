--- conflicted
+++ resolved
@@ -134,10 +134,7 @@
         self.test_subtract_fee_with_presets()
         self.test_transaction_too_large()
         self.test_include_unsafe()
-<<<<<<< HEAD
-=======
         self.test_external_inputs()
->>>>>>> dd04f2dd
         self.test_22670()
         self.test_feerate_rounding()
 
