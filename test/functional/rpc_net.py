--- conflicted
+++ resolved
@@ -224,13 +224,8 @@
         assert_equal(len(res), 1)
         assert_equal(res[0]["address"], ipv6_addr)
         assert_equal(res[0]["network"], "ipv6")
-<<<<<<< HEAD
         assert_equal(res[0]["port"], 15714)
-        assert_equal(res[0]["services"], services)
-=======
-        assert_equal(res[0]["port"], 8333)
         assert_equal(res[0]["services"], P2P_SERVICES)
->>>>>>> dd04f2dd
 
         # Test for the absence of onion, I2P and CJDNS addresses.
         for network in ["onion", "i2p", "cjdns"]:
@@ -262,33 +257,21 @@
         assert_equal(node.addpeeraddress(address="", port=15714), {"success": False})
         assert_equal(node.getnodeaddresses(count=0), [])
 
-<<<<<<< HEAD
-        self.log.debug("Test that adding a valid address succeeds")
-        assert_equal(node.addpeeraddress(address="1.2.3.4", port=15714), {"success": True})
-        addrs = node.getnodeaddresses(count=0)
-        assert_equal(len(addrs), 1)
-        assert_equal(addrs[0]["address"], "1.2.3.4")
-        assert_equal(addrs[0]["port"], 15714)
-
-        self.log.debug("Test that adding the same address again when already present fails")
-        assert_equal(node.addpeeraddress(address="1.2.3.4", port=15714), {"success": False})
-=======
         self.log.debug("Test that adding a valid address to the tried table succeeds")
-        assert_equal(node.addpeeraddress(address="1.2.3.4", tried=True, port=8333), {"success": True})
+        assert_equal(node.addpeeraddress(address="1.2.3.4", tried=True, port=15714), {"success": True})
         with node.assert_debug_log(expected_msgs=["CheckAddrman: new 0, tried 1, total 1 started"]):
             addrs = node.getnodeaddresses(count=0)  # getnodeaddresses re-runs the addrman checks
             assert_equal(len(addrs), 1)
             assert_equal(addrs[0]["address"], "1.2.3.4")
-            assert_equal(addrs[0]["port"], 8333)
+            assert_equal(addrs[0]["port"], 15714)
 
         self.log.debug("Test that adding an already-present tried address to the new and tried tables fails")
         for value in [True, False]:
-            assert_equal(node.addpeeraddress(address="1.2.3.4", tried=value, port=8333), {"success": False})
->>>>>>> dd04f2dd
+            assert_equal(node.addpeeraddress(address="1.2.3.4", tried=value, port=15714), {"success": False})
         assert_equal(len(node.getnodeaddresses(count=0)), 1)
 
         self.log.debug("Test that adding a second address, this time to the new table, succeeds")
-        assert_equal(node.addpeeraddress(address="2.0.0.0", port=8333), {"success": True})
+        assert_equal(node.addpeeraddress(address="2.0.0.0", port=15714), {"success": True})
         with node.assert_debug_log(expected_msgs=["CheckAddrman: new 1, tried 1, total 2 started"]):
             addrs = node.getnodeaddresses(count=0)  # getnodeaddresses re-runs the addrman checks
             assert_equal(len(addrs), 2)
