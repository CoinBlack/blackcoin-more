--- conflicted
+++ resolved
@@ -49,14 +49,14 @@
     # If the addrman positioning/bucketing is changed, these might collide
     # and adding them fails.
     success = { "success": True }
-    assert_equal(node.addpeeraddress(address="1.2.3.4", tried=True, port=8333), success)
-    assert_equal(node.addpeeraddress(address="2.0.0.0", port=8333), success)
-    assert_equal(node.addpeeraddress(address="1233:3432:2434:2343:3234:2345:6546:4534", tried=True, port=8333), success)
+    assert_equal(node.addpeeraddress(address="1.2.3.4", tried=True, port=v), success)
+    assert_equal(node.addpeeraddress(address="2.0.0.0", port=15714), success)
+    assert_equal(node.addpeeraddress(address="1233:3432:2434:2343:3234:2345:6546:4534", tried=True, port=15714), success)
     assert_equal(node.addpeeraddress(address="2803:0:1234:abcd::1", port=45324), success)
-    assert_equal(node.addpeeraddress(address="fc00:1:2:3:4:5:6:7", port=8333), success)
-    assert_equal(node.addpeeraddress(address="pg6mmjiyjmcrsslvykfwnntlaru7p5svn6y2ymmju6nubxndf4pscryd.onion", tried=True, port=8333), success)
+    assert_equal(node.addpeeraddress(address="fc00:1:2:3:4:5:6:7", port=15714), success)
+    assert_equal(node.addpeeraddress(address="pg6mmjiyjmcrsslvykfwnntlaru7p5svn6y2ymmju6nubxndf4pscryd.onion", tried=True, port=15714), success)
     assert_equal(node.addpeeraddress(address="nrfj6inpyf73gpkyool35hcmne5zwfmse3jl3aw23vk7chdemalyaqad.onion", port=45324, tried=True), success)
-    assert_equal(node.addpeeraddress(address="c4gfnttsuwqomiygupdqqqyy5y5emnk5c73hrfvatri67prd7vyq.b32.i2p", port=8333), success)
+    assert_equal(node.addpeeraddress(address="c4gfnttsuwqomiygupdqqqyy5y5emnk5c73hrfvatri67prd7vyq.b32.i2p", port=15714), success)
 
 
 class NetTest(BitcoinTestFramework):
@@ -352,58 +352,37 @@
         assert_raises_rpc_error(-1, "JSON integer out of range", self.nodes[0].addpeeraddress, address="1.2.3.4", port=65536)
 
         self.log.debug("Test that adding a valid address to the new table succeeds")
-        assert_equal(node.addpeeraddress(address="1.0.0.0", tried=False, port=8333), {"success": True})
+        assert_equal(node.addpeeraddress(address="1.0.0.0", tried=False, port=15714), {"success": True})
         addrman = node.getrawaddrman()
         assert_equal(len(addrman["tried"]), 0)
         new_table = list(addrman["new"].values())
         assert_equal(len(new_table), 1)
         assert_equal(new_table[0]["address"], "1.0.0.0")
-        assert_equal(new_table[0]["port"], 8333)
+        assert_equal(new_table[0]["port"], 15714)
 
         self.log.debug("Test that adding an already-present new address to the new and tried tables fails")
         for value in [True, False]:
-            assert_equal(node.addpeeraddress(address="1.0.0.0", tried=value, port=8333), {"success": False, "error": "failed-adding-to-new"})
+            assert_equal(node.addpeeraddress(address="1.0.0.0", tried=value, port=15714), {"success": False, "error": "failed-adding-to-new"})
         assert_equal(len(node.getnodeaddresses(count=0)), 1)
 
         self.log.debug("Test that adding a valid address to the tried table succeeds")
-<<<<<<< HEAD
-        self.addr_time = int(time.time())
-        node.setmocktime(self.addr_time)
         assert_equal(node.addpeeraddress(address="1.2.3.4", tried=True, port=15714), {"success": True})
-        with node.assert_debug_log(expected_msgs=["CheckAddrman: new 0, tried 1, total 1 started"]):
-            addrs = node.getnodeaddresses(count=0)  # getnodeaddresses re-runs the addrman checks
-            assert_equal(len(addrs), 1)
-            assert_equal(addrs[0]["address"], "1.2.3.4")
-            assert_equal(addrs[0]["port"], 15714)
-
-        self.log.debug("Test that adding an already-present tried address to the new and tried tables fails")
-        for value in [True, False]:
-            assert_equal(node.addpeeraddress(address="1.2.3.4", tried=value, port=15714), {"success": False})
-        assert_equal(len(node.getnodeaddresses(count=0)), 1)
-
-        self.log.debug("Test that adding a second address, this time to the new table, succeeds")
-        assert_equal(node.addpeeraddress(address="2.0.0.0", port=15714), {"success": True})
-        with node.assert_debug_log(expected_msgs=["CheckAddrman: new 1, tried 1, total 2 started"]):
-            addrs = node.getnodeaddresses(count=0)  # getnodeaddresses re-runs the addrman checks
-            assert_equal(len(addrs), 2)
-=======
-        assert_equal(node.addpeeraddress(address="1.2.3.4", tried=True, port=8333), {"success": True})
         addrman = node.getrawaddrman()
         assert_equal(len(addrman["new"]), 1)
         tried_table = list(addrman["tried"].values())
         assert_equal(len(tried_table), 1)
         assert_equal(tried_table[0]["address"], "1.2.3.4")
-        assert_equal(tried_table[0]["port"], 8333)
+        assert_equal(tried_table[0]["port"], 15714)
         node.getnodeaddresses(count=0)  # getnodeaddresses re-runs the addrman checks
 
         self.log.debug("Test that adding an already-present tried address to the new and tried tables fails")
         for value in [True, False]:
-            assert_equal(node.addpeeraddress(address="1.2.3.4", tried=value, port=8333), {"success": False, "error": "failed-adding-to-new"})
+            assert_equal(node.addpeeraddress(address="1.2.3.4", tried=value, port=15714), {"success": False, "error": "failed-adding-to-new"})
         assert_equal(len(node.getnodeaddresses(count=0)), 2)
 
         self.log.debug("Test that adding an address, which collides with the address in tried table, fails")
         colliding_address = "1.2.5.45"  # grinded address that produces a tried-table collision
-        assert_equal(node.addpeeraddress(address=colliding_address, tried=True, port=8333), {"success": False, "error": "failed-adding-to-tried"})
+        assert_equal(node.addpeeraddress(address=colliding_address, tried=True, port=15714), {"success": False, "error": "failed-adding-to-tried"})
         # When adding an address to the tried table, it's first added to the new table.
         # As we fail to move it to the tried table, it remains in the new table.
         addrman_info = node.getaddrmaninfo()
@@ -411,12 +390,11 @@
         assert_equal(addrman_info["all_networks"]["new"], 2)
 
         self.log.debug("Test that adding an another address to the new table succeeds")
-        assert_equal(node.addpeeraddress(address="2.0.0.0", port=8333), {"success": True})
+        assert_equal(node.addpeeraddress(address="2.0.0.0", port=15714), {"success": True})
         addrman_info = node.getaddrmaninfo()
         assert_equal(addrman_info["all_networks"]["tried"], 1)
         assert_equal(addrman_info["all_networks"]["new"], 3)
         node.getnodeaddresses(count=0)  # getnodeaddresses re-runs the addrman checks
->>>>>>> 89522379
 
     def test_sendmsgtopeer(self):
         node = self.nodes[0]
@@ -517,7 +495,7 @@
                     {
                         "bucket_position": "82/8",
                         "address": "2.0.0.0",
-                        "port": 8333,
+                        "port": 15714,
                         "services": 9,
                         "network": "ipv4",
                         "source": "2.0.0.0",
@@ -526,7 +504,7 @@
                     {
                         "bucket_position": "336/24",
                         "address": "fc00:1:2:3:4:5:6:7",
-                        "port": 8333,
+                        "port": 15714,
                         "services": 9,
                         "network": "cjdns",
                         "source": "fc00:1:2:3:4:5:6:7",
@@ -535,7 +513,7 @@
                     {
                         "bucket_position": "963/46",
                         "address": "c4gfnttsuwqomiygupdqqqyy5y5emnk5c73hrfvatri67prd7vyq.b32.i2p",
-                        "port": 8333,
+                        "port": 15714,
                         "services": 9,
                         "network": "i2p",
                         "source": "c4gfnttsuwqomiygupdqqqyy5y5emnk5c73hrfvatri67prd7vyq.b32.i2p",
@@ -555,7 +533,7 @@
                     {
                         "bucket_position": "6/33",
                         "address": "1.2.3.4",
-                        "port": 8333,
+                        "port": 15714,
                         "services": 9,
                         "network": "ipv4",
                         "source": "1.2.3.4",
@@ -564,7 +542,7 @@
                     {
                         "bucket_position": "197/34",
                         "address": "1233:3432:2434:2343:3234:2345:6546:4534",
-                        "port": 8333,
+                        "port": 15714,
                         "services": 9,
                         "network": "ipv6",
                         "source": "1233:3432:2434:2343:3234:2345:6546:4534",
@@ -573,7 +551,7 @@
                     {
                         "bucket_position": "72/61",
                         "address": "pg6mmjiyjmcrsslvykfwnntlaru7p5svn6y2ymmju6nubxndf4pscryd.onion",
-                        "port": 8333,
+                        "port": 15714,
                         "services": 9,
                         "network": "onion",
                         "source": "pg6mmjiyjmcrsslvykfwnntlaru7p5svn6y2ymmju6nubxndf4pscryd.onion",
