#!/usr/bin/env python3
# Copyright (c) 2014-2022 The Bitcoin Core developers
# Distributed under the MIT software license, see the accompanying
# file COPYING or http://www.opensource.org/licenses/mit-license.php.
"""Run regression test suite.

This module calls down into individual test cases via subprocess. It will
forward all unrecognized arguments onto the individual test scripts.

For a description of arguments recognized by test scripts, see
`test/functional/test_framework/test_framework.py:BitcoinTestFramework.main`.

"""

import argparse
from collections import deque
import configparser
import csv
import datetime
import os
import pathlib
import platform
import time
import shutil
import signal
import subprocess
import sys
import tempfile
import re
import logging

os.environ["REQUIRE_WALLET_TYPE_SET"] = "1"

# Minimum amount of space to run the tests.
MIN_FREE_SPACE = 1.1 * 1024 * 1024 * 1024
# Additional space to run an extra job.
ADDITIONAL_SPACE_PER_JOB = 100 * 1024 * 1024
# Minimum amount of space required for --nocleanup
MIN_NO_CLEANUP_SPACE = 12 * 1024 * 1024 * 1024

# Formatting. Default colors to empty strings.
DEFAULT, BOLD, GREEN, RED = ("", ""), ("", ""), ("", ""), ("", "")
try:
    # Make sure python thinks it can write unicode to its stdout
    "\u2713".encode("utf_8").decode(sys.stdout.encoding)
    TICK = "✓ "
    CROSS = "✖ "
    CIRCLE = "○ "
except UnicodeDecodeError:
    TICK = "P "
    CROSS = "x "
    CIRCLE = "o "

if platform.system() != 'Windows' or sys.getwindowsversion() >= (10, 0, 14393): #type:ignore
    if platform.system() == 'Windows':
        import ctypes
        kernel32 = ctypes.windll.kernel32  # type: ignore
        ENABLE_VIRTUAL_TERMINAL_PROCESSING = 4
        STD_OUTPUT_HANDLE = -11
        STD_ERROR_HANDLE = -12
        # Enable ascii color control to stdout
        stdout = kernel32.GetStdHandle(STD_OUTPUT_HANDLE)
        stdout_mode = ctypes.c_int32()
        kernel32.GetConsoleMode(stdout, ctypes.byref(stdout_mode))
        kernel32.SetConsoleMode(stdout, stdout_mode.value | ENABLE_VIRTUAL_TERMINAL_PROCESSING)
        # Enable ascii color control to stderr
        stderr = kernel32.GetStdHandle(STD_ERROR_HANDLE)
        stderr_mode = ctypes.c_int32()
        kernel32.GetConsoleMode(stderr, ctypes.byref(stderr_mode))
        kernel32.SetConsoleMode(stderr, stderr_mode.value | ENABLE_VIRTUAL_TERMINAL_PROCESSING)
    # primitive formatting on supported
    # terminal via ANSI escape sequences:
    DEFAULT = ('\033[0m', '\033[0m')
    BOLD = ('\033[0m', '\033[1m')
    GREEN = ('\033[0m', '\033[0;32m')
    RED = ('\033[0m', '\033[0;31m')

TEST_EXIT_PASSED = 0
TEST_EXIT_SKIPPED = 77

TEST_FRAMEWORK_UNIT_TESTS = 'feature_framework_unit_tests.py'

EXTENDED_SCRIPTS = [
    # These tests are not run by default.
    # Longest test should go first, to favor running tests in parallel
    'feature_dbcrash.py',
]

BASE_SCRIPTS = [
    # Scripts that are run by default.
    # Longest test should go first, to favor running tests in parallel
    # vv Tests less than 5m vv
    'feature_taproot.py',
    'feature_block.py',
    # vv Tests less than 2m vv
    'mining_getblocktemplate_longpoll.py',
    'p2p_segwit.py',
    'feature_maxuploadtarget.py',
    'mempool_updatefromblock.py',
    'mempool_persist.py --descriptors',
    # vv Tests less than 60s vv
    'rpc_psbt.py --legacy-wallet',
    'rpc_psbt.py --descriptors',
    'wallet_fundrawtransaction.py --legacy-wallet',
    'wallet_fundrawtransaction.py --descriptors',
    'wallet_import_rescan.py --legacy-wallet',
    'wallet_backup.py --legacy-wallet',
    'wallet_backup.py --descriptors',
    'feature_segwit.py --legacy-wallet',
    'feature_segwit.py --descriptors --v1transport',
    'feature_segwit.py --descriptors --v2transport',
    'p2p_tx_download.py',
    'wallet_avoidreuse.py --legacy-wallet',
    'wallet_avoidreuse.py --descriptors',
    'feature_abortnode.py',
    'wallet_address_types.py --legacy-wallet',
    'wallet_address_types.py --descriptors',
    'p2p_orphan_handling.py',
    'wallet_basic.py --legacy-wallet',
    'wallet_basic.py --descriptors',
    'feature_maxtipage.py',
    'wallet_multiwallet.py --legacy-wallet',
    'wallet_multiwallet.py --descriptors',
    'wallet_multiwallet.py --usecli',
    'p2p_dns_seeds.py',
    'wallet_groups.py --legacy-wallet',
    'wallet_groups.py --descriptors',
    'p2p_blockfilters.py',
    'feature_assumevalid.py',
    'wallet_taproot.py --descriptors',
    'feature_bip68_sequence.py',
    'rpc_packages.py',
    'rpc_bind.py --ipv4',
    'rpc_bind.py --ipv6',
    'rpc_bind.py --nonloopback',
    'p2p_headers_sync_with_minchainwork.py',
    'p2p_feefilter.py',
    'feature_csv_activation.py',
    'p2p_sendheaders.py',
    'wallet_listtransactions.py --legacy-wallet',
    'wallet_listtransactions.py --descriptors',
    'wallet_miniscript.py --descriptors',
    # vv Tests less than 30s vv
    'p2p_invalid_messages.py',
    'rpc_createmultisig.py',
    'p2p_timeouts.py --v1transport',
    'p2p_timeouts.py --v2transport',
    'wallet_dump.py --legacy-wallet',
    'rpc_signer.py',
    'wallet_signer.py --descriptors',
    'wallet_importmulti.py --legacy-wallet',
    'mempool_limit.py',
    'rpc_txoutproof.py',
    'wallet_listreceivedby.py --legacy-wallet',
    'wallet_listreceivedby.py --descriptors',
    'wallet_abandonconflict.py --legacy-wallet',
    'wallet_abandonconflict.py --descriptors',
    'feature_reindex.py',
    'feature_reindex_readonly.py',
    'wallet_labels.py --legacy-wallet',
    'wallet_labels.py --descriptors',
    'p2p_compactblocks.py',
    'p2p_compactblocks_blocksonly.py',
    'wallet_hd.py --legacy-wallet',
    'wallet_hd.py --descriptors',
    'wallet_blank.py --legacy-wallet',
    'wallet_blank.py --descriptors',
    'wallet_keypool_topup.py --legacy-wallet',
    'wallet_keypool_topup.py --descriptors',
    'wallet_fast_rescan.py --descriptors',
    'wallet_gethdkeys.py --descriptors',
    'wallet_createwalletdescriptor.py --descriptors',
    'interface_zmq.py',
    'rpc_invalid_address_message.py',
    'rpc_validateaddress.py',
    'interface_bitcoin_cli.py --legacy-wallet',
    'interface_bitcoin_cli.py --descriptors',
    'feature_bind_extra.py',
    'mempool_resurrect.py',
    'wallet_txn_doublespend.py --mineblock',
    'tool_wallet.py --legacy-wallet',
    'tool_wallet.py --legacy-wallet --bdbro',
    'tool_wallet.py --legacy-wallet --bdbro --swap-bdb-endian',
    'tool_wallet.py --descriptors',
    'tool_signet_miner.py --legacy-wallet',
    'tool_signet_miner.py --descriptors',
    'wallet_txn_clone.py',
    'wallet_txn_clone.py --segwit',
    'rpc_getchaintips.py',
    'rpc_misc.py',
    'p2p_1p1c_network.py',
    'p2p_opportunistic_1p1c.py',
    'interface_rest.py',
    'mempool_spend_coinbase.py',
    'wallet_avoid_mixing_output_types.py --descriptors',
    'mempool_reorg.py',
    'p2p_block_sync.py --v1transport',
    'p2p_block_sync.py --v2transport',
    'wallet_createwallet.py --legacy-wallet',
    'wallet_createwallet.py --usecli',
    'wallet_createwallet.py --descriptors',
    'wallet_watchonly.py --legacy-wallet',
    'wallet_watchonly.py --usecli --legacy-wallet',
    'wallet_reindex.py --legacy-wallet',
    'wallet_reindex.py --descriptors',
    'wallet_reorgsrestore.py',
    'wallet_conflicts.py --legacy-wallet',
    'wallet_conflicts.py --descriptors',
    'interface_http.py',
    'interface_rpc.py',
    'interface_usdt_coinselection.py',
    'interface_usdt_mempool.py',
    'interface_usdt_net.py',
    'interface_usdt_utxocache.py',
    'interface_usdt_validation.py',
    'rpc_users.py',
    'rpc_whitelist.py',
    'feature_proxy.py',
    'wallet_signrawtransactionwithwallet.py --legacy-wallet',
    'wallet_signrawtransactionwithwallet.py --descriptors',
    'rpc_signrawtransactionwithkey.py',
    'rpc_rawtransaction.py --legacy-wallet',
    'wallet_transactiontime_rescan.py --descriptors',
    'wallet_transactiontime_rescan.py --legacy-wallet',
    'p2p_addrv2_relay.py',
    'p2p_compactblocks_hb.py --v1transport',
    'p2p_compactblocks_hb.py --v2transport',
    'p2p_disconnect_ban.py --v1transport',
    'p2p_disconnect_ban.py --v2transport',
    'feature_posix_fs_permissions.py',
    'rpc_decodescript.py',
    'rpc_blockchain.py --v1transport',
    'rpc_blockchain.py --v2transport',
    'rpc_deprecated.py',
    'wallet_disable.py',
    'wallet_change_address.py --legacy-wallet',
    'wallet_change_address.py --descriptors',
    'p2p_addr_relay.py',
    'p2p_getaddr_caching.py',
    'p2p_getdata.py',
    'p2p_addrfetch.py',
    'rpc_net.py --v1transport',
    'rpc_net.py --v2transport',
    'wallet_keypool.py --legacy-wallet',
    'wallet_keypool.py --descriptors',
    'wallet_descriptor.py --descriptors',
    'p2p_nobloomfilter_messages.py',
    TEST_FRAMEWORK_UNIT_TESTS,
    'p2p_filter.py',
    'rpc_setban.py --v1transport',
    'rpc_setban.py --v2transport',
    'p2p_blocksonly.py',
    'mining_prioritisetransaction.py',
    'p2p_invalid_locator.py',
    'p2p_invalid_block.py --v1transport',
    'p2p_invalid_block.py --v2transport',
    'p2p_invalid_tx.py --v1transport',
    'p2p_invalid_tx.py --v2transport',
    'p2p_v2_transport.py',
    'p2p_v2_encrypted.py',
    'p2p_v2_misbehaving.py',
    'example_test.py',
    'mempool_truc.py',
    'wallet_txn_doublespend.py --legacy-wallet',
    'wallet_multisig_descriptor_psbt.py --descriptors',
    'wallet_txn_doublespend.py --descriptors',
    'wallet_backwards_compatibility.py --legacy-wallet',
    'wallet_backwards_compatibility.py --descriptors',
    'wallet_txn_clone.py --mineblock',
    'feature_notifications.py',
    'rpc_getblockfilter.py',
    'rpc_getblockfrompeer.py',
    'rpc_invalidateblock.py',
    'feature_utxo_set_hash.py',
    'mempool_packages.py',
    'mempool_package_onemore.py',
    'mempool_package_limits.py',
    'mempool_package_rbf.py',
    'feature_versionbits_warning.py',
    'feature_blocksxor.py',
    'rpc_preciousblock.py',
<<<<<<< HEAD
    'p2p_leak_tx.py',
=======
    'wallet_importprunedfunds.py --legacy-wallet',
    'wallet_importprunedfunds.py --descriptors',
    'p2p_leak_tx.py --v1transport',
>>>>>>> 89522379
    'p2p_leak_tx.py --v2transport',
    'p2p_eviction.py',
    'p2p_outbound_eviction.py',
    'p2p_ibd_stalling.py --v1transport',
    'p2p_ibd_stalling.py --v2transport',
    'p2p_net_deadlock.py --v1transport',
    'p2p_net_deadlock.py --v2transport',
    'wallet_signmessagewithaddress.py',
    'rpc_signmessagewithprivkey.py',
    'rpc_generate.py',
    'wallet_balance.py --legacy-wallet',
    'wallet_balance.py --descriptors',
    'p2p_initial_headers_sync.py',
    'feature_nulldummy.py',
    'mempool_accept.py',
    'mempool_expiry.py',
    'wallet_import_with_label.py --legacy-wallet',
    'wallet_importdescriptors.py --descriptors',
    'wallet_upgradewallet.py --legacy-wallet',
    'wallet_crosschain.py',
    'mining_basic.py',
    'feature_signet.py',
    'p2p_mutated_blocks.py',
    'wallet_implicitsegwit.py --legacy-wallet',
    'rpc_named_arguments.py',
    'feature_startupnotify.py',
    'wallet_simulaterawtx.py --legacy-wallet',
    'wallet_simulaterawtx.py --descriptors',
    'wallet_listsinceblock.py --legacy-wallet',
    'wallet_listsinceblock.py --descriptors',
    'wallet_listdescriptors.py --descriptors',
    'p2p_leak.py',
    'wallet_encryption.py --legacy-wallet',
    'wallet_encryption.py --descriptors',
    'feature_dersig.py',
    'feature_cltv.py',
    'rpc_uptime.py',
    'feature_discover.py',
    'wallet_resendwallettransactions.py --legacy-wallet',
    'wallet_resendwallettransactions.py --descriptors',
    'rpc_dumptxoutset.py',
    'feature_minchainwork.py',
    'rpc_getblockstats.py',
    'feature_bind_port_externalip.py',
    'wallet_create_tx.py --legacy-wallet',
    'wallet_send.py --legacy-wallet',
    'wallet_send.py --descriptors',
    'wallet_sendall.py --legacy-wallet',
    'wallet_sendall.py --descriptors',
    'wallet_sendmany.py --descriptors',
    'wallet_sendmany.py --legacy-wallet',
    'wallet_create_tx.py --descriptors',
    'wallet_inactive_hdchains.py --legacy-wallet',
    'wallet_spend_unconfirmed.py',
    'wallet_rescan_unconfirmed.py --descriptors',
    'p2p_fingerprint.py',
    'feature_uacomment.py',
    'feature_init.py',
    'wallet_coinbase_category.py --legacy-wallet',
    'wallet_coinbase_category.py --descriptors',
    'feature_filelock.py',
    'feature_loadblock.py',
    'feature_assumeutxo.py',
    'wallet_assumeutxo.py --descriptors',
    'p2p_dos_header_tree.py',
    'p2p_add_connections.py',
    'feature_bind_port_discover.py',
    'p2p_unrequested_blocks.py',
    'p2p_message_capture.py',
    'feature_includeconf.py',
    'feature_addrman.py',
    'feature_asmap.py',
<<<<<<< HEAD
=======
    'feature_fastprune.py',
    'feature_framework_miniwallet.py',
>>>>>>> 89522379
    'mempool_unbroadcast.py',
    'mempool_compatibility.py',
    'mempool_accept_wtxid.py',
    'mempool_dust.py',
    'mempool_sigoplimit.py',
    'rpc_deriveaddresses.py',
    'rpc_deriveaddresses.py --usecli',
    'p2p_ping.py',
    'p2p_tx_privacy.py',
    'rpc_scanblocks.py',
    'p2p_sendtxrcncl.py',
    'rpc_scantxoutset.py',
    'feature_unsupported_utxo_db.py',
    'feature_logging.py',
    'feature_anchors.py',
    'mempool_datacarrier.py',
    'feature_coinstatsindex.py',
    'wallet_orphanedreward.py',
    'wallet_timelock.py',
    'p2p_node_network_limited.py --v1transport',
    'p2p_node_network_limited.py --v2transport',
    'p2p_permissions.py',
    'feature_blocksdir.py',
    'wallet_startup.py',
    'p2p_i2p_ports.py',
    'p2p_i2p_sessions.py',
    'feature_config_args.py',
    'feature_presegwit_node_upgrade.py',
    'feature_settings.py',
    'rpc_getdescriptorinfo.py',
    'rpc_mempool_info.py',
    'rpc_help.py',
    'p2p_handshake.py',
    'p2p_handshake.py --v2transport',
    'feature_dirsymlinks.py',
    'feature_help.py',
    'feature_shutdown.py',
    'wallet_migration.py',
    'p2p_ibd_txrelay.py',
    # Don't append tests at the end to avoid merge conflicts
    # Put them in a random line within the section that fits their approximate run-time
]

# Place EXTENDED_SCRIPTS first since it has the 3 longest running tests
ALL_SCRIPTS = EXTENDED_SCRIPTS + BASE_SCRIPTS

NON_SCRIPTS = [
    # These are python files that live in the functional tests directory, but are not test scripts.
    "combine_logs.py",
    "create_cache.py",
    "test_runner.py",
]

def main():
    # Parse arguments and pass through unrecognised args
    parser = argparse.ArgumentParser(add_help=False,
                                     usage='%(prog)s [test_runner.py options] [script options] [scripts]',
                                     description=__doc__,
                                     epilog='''
    Help text and arguments for individual test script:''',
                                     formatter_class=argparse.RawTextHelpFormatter)
    parser.add_argument('--ansi', action='store_true', default=sys.stdout.isatty(), help="Use ANSI colors and dots in output (enabled by default when standard output is a TTY)")
    parser.add_argument('--combinedlogslen', '-c', type=int, default=0, metavar='n', help='On failure, print a log (of length n lines) to the console, combined from the test framework and all test nodes.')
    parser.add_argument('--coverage', action='store_true', help='generate a basic coverage report for the RPC interface')
    parser.add_argument('--ci', action='store_true', help='Run checks and code that are usually only enabled in a continuous integration environment')
    parser.add_argument('--exclude', '-x', help='specify a comma-separated-list of scripts to exclude.')
    parser.add_argument('--extended', action='store_true', help='run the extended test suite in addition to the basic tests')
    parser.add_argument('--help', '-h', '-?', action='store_true', help='print help text and exit')
    parser.add_argument('--jobs', '-j', type=int, default=4, help='how many test scripts to run in parallel. Default=4.')
    parser.add_argument('--keepcache', '-k', action='store_true', help='the default behavior is to flush the cache directory on startup. --keepcache retains the cache from the previous testrun.')
    parser.add_argument('--quiet', '-q', action='store_true', help='only print dots, results summary and failure logs')
    parser.add_argument('--tmpdirprefix', '-t', default=tempfile.gettempdir(), help="Root directory for datadirs")
    parser.add_argument('--failfast', '-F', action='store_true', help='stop execution after the first test failure')
    parser.add_argument('--filter', help='filter scripts to run by regular expression')
    parser.add_argument("--nocleanup", dest="nocleanup", default=False, action="store_true",
                        help="Leave bitcoinds and test.* datadir on exit or error")
    parser.add_argument('--resultsfile', '-r', help='store test results (as CSV) to the provided file')


    args, unknown_args = parser.parse_known_args()
    if not args.ansi:
        global DEFAULT, BOLD, GREEN, RED
        DEFAULT = ("", "")
        BOLD = ("", "")
        GREEN = ("", "")
        RED = ("", "")

    # args to be passed on always start with two dashes; tests are the remaining unknown args
    tests = [arg for arg in unknown_args if arg[:2] != "--"]
    passon_args = [arg for arg in unknown_args if arg[:2] == "--"]

    # Read config generated by configure.
    config = configparser.ConfigParser()
    configfile = os.path.abspath(os.path.dirname(__file__)) + "/../config.ini"
    config.read_file(open(configfile, encoding="utf8"))

    passon_args.append("--configfile=%s" % configfile)

    # Set up logging
    logging_level = logging.INFO if args.quiet else logging.DEBUG
    logging.basicConfig(format='%(message)s', level=logging_level)

    # Create base test directory
    tmpdir = "%s/test_runner_₿_🏃_%s" % (args.tmpdirprefix, datetime.datetime.now().strftime("%Y%m%d_%H%M%S"))

    os.makedirs(tmpdir)

    logging.debug("Temporary test directory at %s" % tmpdir)

    results_filepath = None
    if args.resultsfile:
        results_filepath = pathlib.Path(args.resultsfile)
        # Stop early if the parent directory doesn't exist
        assert results_filepath.parent.exists(), "Results file parent directory does not exist"
        logging.debug("Test results will be written to " + str(results_filepath))

    enable_bitcoind = config["components"].getboolean("ENABLE_BITCOIND")

    if not enable_bitcoind:
        print("No functional tests to run.")
        print("Rerun ./configure with --with-daemon and then make")
        sys.exit(1)

    # Build list of tests
    test_list = []
    if tests:
        # Individual tests have been specified. Run specified tests that exist
        # in the ALL_SCRIPTS list. Accept names with or without a .py extension.
        # Specified tests can contain wildcards, but in that case the supplied
        # paths should be coherent, e.g. the same path as that provided to call
        # test_runner.py. Examples:
        #   `test/functional/test_runner.py test/functional/wallet*`
        #   `test/functional/test_runner.py ./test/functional/wallet*`
        #   `test_runner.py wallet*`
        #   but not:
        #   `test/functional/test_runner.py wallet*`
        # Multiple wildcards can be passed:
        #   `test_runner.py tool* mempool*`
        for test in tests:
            script = test.split("/")[-1]
            script = script + ".py" if ".py" not in script else script
            matching_scripts = [s for s in ALL_SCRIPTS if s.startswith(script)]
            if matching_scripts:
                test_list.extend(matching_scripts)
            else:
                print("{}WARNING!{} Test '{}' not found in full test list.".format(BOLD[1], BOLD[0], test))
    elif args.extended:
        # Include extended tests
        test_list += ALL_SCRIPTS
    else:
        # Run base tests only
        test_list += BASE_SCRIPTS

    # Remove the test cases that the user has explicitly asked to exclude.
    if args.exclude:
        exclude_tests = [test.split('.py')[0] for test in args.exclude.split(',')]
        for exclude_test in exclude_tests:
            # Remove <test_name>.py and <test_name>.py --arg from the test list
            exclude_list = [test for test in test_list if test.split('.py')[0] == exclude_test]
            for exclude_item in exclude_list:
                test_list.remove(exclude_item)
            if not exclude_list:
                print("{}WARNING!{} Test '{}' not found in current test list.".format(BOLD[1], BOLD[0], exclude_test))

    if args.filter:
        test_list = list(filter(re.compile(args.filter).search, test_list))

    if not test_list:
        print("No valid test scripts specified. Check that your test is in one "
              "of the test lists in test_runner.py, or run test_runner.py with no arguments to run all tests")
        sys.exit(1)

    if args.help:
        # Print help for test_runner.py, then print help of the first script (with args removed) and exit.
        parser.print_help()
        subprocess.check_call([sys.executable, os.path.join(config["environment"]["SRCDIR"], 'test', 'functional', test_list[0].split()[0]), '-h'])
        sys.exit(0)

    # Warn if there is not enough space on tmpdir to run the tests with --nocleanup
    if args.nocleanup:
        if shutil.disk_usage(tmpdir).free < MIN_NO_CLEANUP_SPACE:
            print(f"{BOLD[1]}WARNING!{BOLD[0]} There may be insufficient free space in {tmpdir} to run the functional test suite with --nocleanup. "
                  f"A minimum of {MIN_NO_CLEANUP_SPACE // (1024 * 1024 * 1024)} GB of free space is required.")
        passon_args.append("--nocleanup")

    check_script_list(src_dir=config["environment"]["SRCDIR"], fail_on_warn=args.ci)
    check_script_prefixes()

    if not args.keepcache:
        shutil.rmtree("%s/test/cache" % config["environment"]["BUILDDIR"], ignore_errors=True)

    run_tests(
        test_list=test_list,
        src_dir=config["environment"]["SRCDIR"],
        build_dir=config["environment"]["BUILDDIR"],
        tmpdir=tmpdir,
        jobs=args.jobs,
        enable_coverage=args.coverage,
        args=passon_args,
        combined_logs_len=args.combinedlogslen,
        failfast=args.failfast,
        use_term_control=args.ansi,
        results_filepath=results_filepath,
    )

def run_tests(*, test_list, src_dir, build_dir, tmpdir, jobs=1, enable_coverage=False, args=None, combined_logs_len=0, failfast=False, use_term_control, results_filepath=None):
    args = args or []

    # Warn if blackmored is already running
    try:
        # pgrep exits with code zero when one or more matching processes found
        if subprocess.run(["pgrep", "-x", "blackmored"], stdout=subprocess.DEVNULL).returncode == 0:
            print("%sWARNING!%s There is already a blackmored process running on this system. Tests may fail unexpectedly due to resource contention!" % (BOLD[1], BOLD[0]))
    except OSError:
        # pgrep not supported
        pass

    # Warn if there is a cache directory
    cache_dir = "%s/test/cache" % build_dir
    if os.path.isdir(cache_dir):
        print("%sWARNING!%s There is a cache directory here: %s. If tests fail unexpectedly, try deleting the cache directory." % (BOLD[1], BOLD[0], cache_dir))

    # Warn if there is not enough space on the testing dir
    min_space = MIN_FREE_SPACE + (jobs - 1) * ADDITIONAL_SPACE_PER_JOB
    if shutil.disk_usage(tmpdir).free < min_space:
        print(f"{BOLD[1]}WARNING!{BOLD[0]} There may be insufficient free space in {tmpdir} to run the Bitcoin functional test suite. "
              f"Running the test suite with fewer than {min_space // (1024 * 1024)} MB of free space might cause tests to fail.")

    tests_dir = src_dir + '/test/functional/'
    # This allows `test_runner.py` to work from an out-of-source build directory using a symlink,
    # a hard link or a copy on any platform. See https://github.com/bitcoin/bitcoin/pull/27561.
    sys.path.append(tests_dir)

    flags = ['--cachedir={}'.format(cache_dir)] + args

    if enable_coverage:
        coverage = RPCCoverage()
        flags.append(coverage.flag)
        logging.debug("Initializing coverage directory at %s" % coverage.dir)
    else:
        coverage = None

    if len(test_list) > 1 and jobs > 1:
        # Populate cache
        try:
            subprocess.check_output([sys.executable, tests_dir + 'create_cache.py'] + flags + ["--tmpdir=%s/cache" % tmpdir])
        except subprocess.CalledProcessError as e:
            sys.stdout.buffer.write(e.output)
            raise

    #Run Tests
    job_queue = TestHandler(
        num_tests_parallel=jobs,
        tests_dir=tests_dir,
        tmpdir=tmpdir,
        test_list=test_list,
        flags=flags,
        use_term_control=use_term_control,
    )
    start_time = time.time()
    test_results = []

    max_len_name = len(max(test_list, key=len))
    test_count = len(test_list)
    all_passed = True
    while not job_queue.done():
        if failfast and not all_passed:
            break
        for test_result, testdir, stdout, stderr, skip_reason in job_queue.get_next():
            test_results.append(test_result)
            done_str = f"{len(test_results)}/{test_count} - {BOLD[1]}{test_result.name}{BOLD[0]}"
            if test_result.status == "Passed":
                logging.debug("%s passed, Duration: %s s" % (done_str, test_result.time))
            elif test_result.status == "Skipped":
                logging.debug(f"{done_str} skipped ({skip_reason})")
            else:
                all_passed = False
                print("%s failed, Duration: %s s\n" % (done_str, test_result.time))
                print(BOLD[1] + 'stdout:\n' + BOLD[0] + stdout + '\n')
                print(BOLD[1] + 'stderr:\n' + BOLD[0] + stderr + '\n')
                if combined_logs_len and os.path.isdir(testdir):
                    # Print the final `combinedlogslen` lines of the combined logs
                    print('{}Combine the logs and print the last {} lines ...{}'.format(BOLD[1], combined_logs_len, BOLD[0]))
                    print('\n============')
                    print('{}Combined log for {}:{}'.format(BOLD[1], testdir, BOLD[0]))
                    print('============\n')
                    combined_logs_args = [sys.executable, os.path.join(tests_dir, 'combine_logs.py'), testdir]
                    if BOLD[0]:
                        combined_logs_args += ['--color']
                    combined_logs, _ = subprocess.Popen(combined_logs_args, text=True, stdout=subprocess.PIPE).communicate()
                    print("\n".join(deque(combined_logs.splitlines(), combined_logs_len)))

                if failfast:
                    logging.debug("Early exiting after test failure")
                    break

                if "[Errno 28] No space left on device" in stdout:
                    sys.exit(f"Early exiting after test failure due to insufficient free space in {tmpdir}\n"
                             f"Test execution data left in {tmpdir}.\n"
                             f"Additional storage is needed to execute testing.")

    runtime = int(time.time() - start_time)
    print_results(test_results, max_len_name, runtime)
    if results_filepath:
        write_results(test_results, results_filepath, runtime)

    if coverage:
        coverage_passed = coverage.report_rpc_coverage()

        logging.debug("Cleaning up coverage data")
        coverage.cleanup()
    else:
        coverage_passed = True

    # Clear up the temp directory if all subdirectories are gone
    if not os.listdir(tmpdir):
        os.rmdir(tmpdir)

    all_passed = all_passed and coverage_passed

    # Clean up dangling processes if any. This may only happen with --failfast option.
    # Killing the process group will also terminate the current process but that is
    # not an issue
    if not os.getenv("CI_FAILFAST_TEST_LEAVE_DANGLING") and len(job_queue.jobs):
        os.killpg(os.getpgid(0), signal.SIGKILL)

    sys.exit(not all_passed)


def print_results(test_results, max_len_name, runtime):
    results = "\n" + BOLD[1] + "%s | %s | %s\n\n" % ("TEST".ljust(max_len_name), "STATUS   ", "DURATION") + BOLD[0]

    test_results.sort(key=TestResult.sort_key)
    all_passed = True
    time_sum = 0

    for test_result in test_results:
        all_passed = all_passed and test_result.was_successful
        time_sum += test_result.time
        test_result.padding = max_len_name
        results += str(test_result)

    status = TICK + "Passed" if all_passed else CROSS + "Failed"
    if not all_passed:
        results += RED[1]
    results += BOLD[1] + "\n%s | %s | %s s (accumulated) \n" % ("ALL".ljust(max_len_name), status.ljust(9), time_sum) + BOLD[0]
    if not all_passed:
        results += RED[0]
    results += "Runtime: %s s\n" % (runtime)
    print(results)


def write_results(test_results, filepath, total_runtime):
    with open(filepath, mode="w", encoding="utf8") as results_file:
        results_writer = csv.writer(results_file)
        results_writer.writerow(['test', 'status', 'duration(seconds)'])
        all_passed = True
        for test_result in test_results:
            all_passed = all_passed and test_result.was_successful
            results_writer.writerow([test_result.name, test_result.status, str(test_result.time)])
        results_writer.writerow(['ALL', ("Passed" if all_passed else "Failed"), str(total_runtime)])

class TestHandler:
    """
    Trigger the test scripts passed in via the list.
    """

    def __init__(self, *, num_tests_parallel, tests_dir, tmpdir, test_list, flags, use_term_control):
        assert num_tests_parallel >= 1
        self.num_jobs = num_tests_parallel
        self.tests_dir = tests_dir
        self.tmpdir = tmpdir
        self.test_list = test_list
        self.flags = flags
        self.jobs = []
        self.use_term_control = use_term_control

    def done(self):
        return not (self.jobs or self.test_list)

    def get_next(self):
        while len(self.jobs) < self.num_jobs and self.test_list:
            # Add tests
            test = self.test_list.pop(0)
            portseed = len(self.test_list)
            portseed_arg = ["--portseed={}".format(portseed)]
            log_stdout = tempfile.SpooledTemporaryFile(max_size=2**16)
            log_stderr = tempfile.SpooledTemporaryFile(max_size=2**16)
            test_argv = test.split()
            testdir = "{}/{}_{}".format(self.tmpdir, re.sub(".py$", "", test_argv[0]), portseed)
            tmpdir_arg = ["--tmpdir={}".format(testdir)]
            self.jobs.append((test,
                              time.time(),
                              subprocess.Popen([sys.executable, self.tests_dir + test_argv[0]] + test_argv[1:] + self.flags + portseed_arg + tmpdir_arg,
                                               text=True,
                                               stdout=log_stdout,
                                               stderr=log_stderr),
                              testdir,
                              log_stdout,
                              log_stderr))
        if not self.jobs:
            raise IndexError('pop from empty list')

        # Print remaining running jobs when all jobs have been started.
        if not self.test_list:
            print("Remaining jobs: [{}]".format(", ".join(j[0] for j in self.jobs)))

        dot_count = 0
        while True:
            # Return all procs that have finished, if any. Otherwise sleep until there is one.
            time.sleep(.5)
            ret = []
            for job in self.jobs:
                (name, start_time, proc, testdir, log_out, log_err) = job
                if proc.poll() is not None:
                    log_out.seek(0), log_err.seek(0)
                    [stdout, stderr] = [log_file.read().decode('utf-8') for log_file in (log_out, log_err)]
                    log_out.close(), log_err.close()
                    skip_reason = None
                    if proc.returncode == TEST_EXIT_PASSED and stderr == "":
                        status = "Passed"
                    elif proc.returncode == TEST_EXIT_SKIPPED:
                        status = "Skipped"
                        skip_reason = re.search(r"Test Skipped: (.*)", stdout).group(1)
                    else:
                        status = "Failed"
                    self.jobs.remove(job)
                    if self.use_term_control:
                        clearline = '\r' + (' ' * dot_count) + '\r'
                        print(clearline, end='', flush=True)
                    dot_count = 0
                    ret.append((TestResult(name, status, int(time.time() - start_time)), testdir, stdout, stderr, skip_reason))
            if ret:
                return ret
            if self.use_term_control:
                print('.', end='', flush=True)
            dot_count += 1


class TestResult():
    def __init__(self, name, status, time):
        self.name = name
        self.status = status
        self.time = time
        self.padding = 0

    def sort_key(self):
        if self.status == "Passed":
            return 0, self.name.lower()
        elif self.status == "Failed":
            return 2, self.name.lower()
        elif self.status == "Skipped":
            return 1, self.name.lower()

    def __repr__(self):
        if self.status == "Passed":
            color = GREEN
            glyph = TICK
        elif self.status == "Failed":
            color = RED
            glyph = CROSS
        elif self.status == "Skipped":
            color = DEFAULT
            glyph = CIRCLE

        return color[1] + "%s | %s%s | %s s\n" % (self.name.ljust(self.padding), glyph, self.status.ljust(7), self.time) + color[0]

    @property
    def was_successful(self):
        return self.status != "Failed"


def check_script_prefixes():
    """Check that test scripts start with one of the allowed name prefixes."""

    good_prefixes_re = re.compile("^(example|feature|interface|mempool|mining|p2p|rpc|wallet|tool)_")
    bad_script_names = [script for script in ALL_SCRIPTS if good_prefixes_re.match(script) is None]

    if bad_script_names:
        print("%sERROR:%s %d tests not meeting naming conventions:" % (BOLD[1], BOLD[0], len(bad_script_names)))
        print("  %s" % ("\n  ".join(sorted(bad_script_names))))
        raise AssertionError("Some tests are not following naming convention!")


def check_script_list(*, src_dir, fail_on_warn):
    """Check scripts directory.

    Check that all python files in this directory are categorized
    as a test script or meta script."""
    script_dir = src_dir + '/test/functional/'
    python_files = set([test_file for test_file in os.listdir(script_dir) if test_file.endswith(".py")])
    missed_tests = list(python_files - set(map(lambda x: x.split()[0], ALL_SCRIPTS + NON_SCRIPTS)))
    if len(missed_tests) != 0:
        print("%sWARNING!%s The following scripts are not being run: %s. Check the test lists in test_runner.py." % (BOLD[1], BOLD[0], str(missed_tests)))
        if fail_on_warn:
            # On CI this warning is an error to prevent merging incomplete commits into master
            sys.exit(1)


class RPCCoverage():
    """
    Coverage reporting utilities for test_runner.

    Coverage calculation works by having each test script subprocess write
    coverage files into a particular directory. These files contain the RPC
    commands invoked during testing, as well as a complete listing of RPC
    commands per `bitcoin-cli help` (`rpc_interface.txt`).

    After all tests complete, the commands run are combined and diff'd against
    the complete list to calculate uncovered RPC commands.

    See also: test/functional/test_framework/coverage.py

    """
    def __init__(self):
        self.dir = tempfile.mkdtemp(prefix="coverage")
        self.flag = '--coveragedir=%s' % self.dir

    def report_rpc_coverage(self):
        """
        Print out RPC commands that were unexercised by tests.

        """
        uncovered = self._get_uncovered_rpc_commands()

        if uncovered:
            print("Uncovered RPC commands:")
            print("".join(("  - %s\n" % command) for command in sorted(uncovered)))
            return False
        else:
            print("All RPC commands covered.")
            return True

    def cleanup(self):
        return shutil.rmtree(self.dir)

    def _get_uncovered_rpc_commands(self):
        """
        Return a set of currently untested RPC commands.

        """
        # This is shared from `test/functional/test_framework/coverage.py`
        reference_filename = 'rpc_interface.txt'
        coverage_file_prefix = 'coverage.'

        coverage_ref_filename = os.path.join(self.dir, reference_filename)
        coverage_filenames = set()
        all_cmds = set()
        # Consider RPC generate covered, because it is overloaded in
        # test_framework/test_node.py and not seen by the coverage check.
        covered_cmds = set({'generate'})

        if not os.path.isfile(coverage_ref_filename):
            raise RuntimeError("No coverage reference found")

        with open(coverage_ref_filename, 'r', encoding="utf8") as coverage_ref_file:
            all_cmds.update([line.strip() for line in coverage_ref_file.readlines()])

        for root, _, files in os.walk(self.dir):
            for filename in files:
                if filename.startswith(coverage_file_prefix):
                    coverage_filenames.add(os.path.join(root, filename))

        for filename in coverage_filenames:
            with open(filename, 'r', encoding="utf8") as coverage_file:
                covered_cmds.update([line.strip() for line in coverage_file.readlines()])

        return all_cmds - covered_cmds


if __name__ == '__main__':
    main()<|MERGE_RESOLUTION|>--- conflicted
+++ resolved
@@ -279,13 +279,7 @@
     'feature_versionbits_warning.py',
     'feature_blocksxor.py',
     'rpc_preciousblock.py',
-<<<<<<< HEAD
-    'p2p_leak_tx.py',
-=======
-    'wallet_importprunedfunds.py --legacy-wallet',
-    'wallet_importprunedfunds.py --descriptors',
     'p2p_leak_tx.py --v1transport',
->>>>>>> 89522379
     'p2p_leak_tx.py --v2transport',
     'p2p_eviction.py',
     'p2p_outbound_eviction.py',
@@ -358,11 +352,7 @@
     'feature_includeconf.py',
     'feature_addrman.py',
     'feature_asmap.py',
-<<<<<<< HEAD
-=======
-    'feature_fastprune.py',
     'feature_framework_miniwallet.py',
->>>>>>> 89522379
     'mempool_unbroadcast.py',
     'mempool_compatibility.py',
     'mempool_accept_wtxid.py',
