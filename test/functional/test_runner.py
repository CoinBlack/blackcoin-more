--- conflicted
+++ resolved
@@ -82,10 +82,7 @@
 EXTENDED_SCRIPTS = [
     # These tests are not run by default.
     # Longest test should go first, to favor running tests in parallel
-    'feature_pruning.py',
     'feature_dbcrash.py',
-    'feature_index_prune.py',
-    'wallet_pruning.py --legacy-wallet',
 ]
 
 BASE_SCRIPTS = [
@@ -165,10 +162,7 @@
     'wallet_hd.py --descriptors',
     'wallet_keypool_topup.py --legacy-wallet',
     'wallet_keypool_topup.py --descriptors',
-<<<<<<< HEAD
-=======
     'wallet_fast_rescan.py --descriptors',
->>>>>>> 88259837
     'interface_zmq.py',
     'rpc_invalid_address_message.py',
     'rpc_validateaddress.py',
@@ -252,10 +246,6 @@
     'rpc_getblockfrompeer.py',
     'rpc_invalidateblock.py',
     'feature_utxo_set_hash.py',
-<<<<<<< HEAD
-=======
-    'feature_rbf.py',
->>>>>>> 88259837
     'mempool_packages.py',
     'mempool_package_onemore.py',
     'mempool_package_limits.py',
