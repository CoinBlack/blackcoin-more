--- conflicted
+++ resolved
@@ -220,11 +220,6 @@
     'rpc_getblockfrompeer.py',
     'rpc_invalidateblock.py',
     'feature_utxo_set_hash.py',
-<<<<<<< HEAD
-=======
-    'feature_rbf.py --legacy-wallet',
-    'feature_rbf.py --descriptors',
->>>>>>> dd04f2dd
     'mempool_packages.py',
     'mempool_package_onemore.py',
     'rpc_createmultisig.py --legacy-wallet',
@@ -233,8 +228,6 @@
     'mempool_package_limits.py',
     'feature_versionbits_warning.py',
     'rpc_preciousblock.py',
-    'wallet_importprunedfunds.py --legacy-wallet',
-    'wallet_importprunedfunds.py --descriptors',
     'p2p_leak_tx.py',
     'p2p_eviction.py',
     'wallet_signmessagewithaddress.py',
