AC_PREREQ([2.69])
define(_CLIENT_VERSION_MAJOR, 22)
define(_CLIENT_VERSION_MINOR, 0)
define(_CLIENT_VERSION_BUILD, 0)
define(_CLIENT_VERSION_RC, 0)
define(_CLIENT_VERSION_IS_RELEASE, false)
define(_COPYRIGHT_YEAR, 2022)
define(_COPYRIGHT_HOLDERS,[The %s developers])
define(_COPYRIGHT_HOLDERS_SUBSTITUTION,[[Blackcoin More]])
AC_INIT([Blackcoin More],m4_join([.], _CLIENT_VERSION_MAJOR, _CLIENT_VERSION_MINOR, _CLIENT_VERSION_BUILD)m4_if(_CLIENT_VERSION_RC, [0], [], [rc]_CLIENT_VERSION_RC),[https://gitlab.com/blackcoin/blackcoin-more/issues],[blackcoin],[https://blackcoinmore.org/])
AC_CONFIG_SRCDIR([src/validation.cpp])
AC_CONFIG_HEADERS([src/config/bitcoin-config.h])
AC_CONFIG_AUX_DIR([build-aux])
AC_CONFIG_MACRO_DIR([build-aux/m4])

m4_ifndef([PKG_PROG_PKG_CONFIG], [AC_MSG_ERROR([PKG_PROG_PKG_CONFIG macro not found. Please install pkg-config and re-run autogen.sh])])
PKG_PROG_PKG_CONFIG
if test "x$PKG_CONFIG" = x; then
  AC_MSG_ERROR([pkg-config not found])
fi

BITCOIN_DAEMON_NAME=blackmored
BITCOIN_GUI_NAME=blackmore-qt
BITCOIN_CLI_NAME=blackmore-cli
BITCOIN_TX_NAME=blackmore-tx
BITCOIN_UTIL_NAME=blackmore-util
BITCOIN_WALLET_TOOL_NAME=blackmore-wallet
dnl Multi Process
BITCOIN_MP_NODE_NAME=blackmore-node
BITCOIN_MP_GUI_NAME=blackmore-gui

dnl Unless the user specified ARFLAGS, force it to be cr
AC_ARG_VAR(ARFLAGS, [Flags for the archiver, defaults to <cr> if not set])
if test "x${ARFLAGS+set}" != "xset"; then
  ARFLAGS="cr"
fi

AC_CANONICAL_HOST

AH_TOP([#ifndef BITCOIN_CONFIG_H])
AH_TOP([#define BITCOIN_CONFIG_H])
AH_BOTTOM([#endif //BITCOIN_CONFIG_H])

dnl faketime breaks configure and is only needed for make. Disable it here.
unset FAKETIME

dnl Automake init set-up and checks
AM_INIT_AUTOMAKE([1.13 no-define subdir-objects foreign])

dnl faketime messes with timestamps and causes configure to be re-run.
dnl --disable-maintainer-mode can be used to bypass this.
AM_MAINTAINER_MODE([enable])

dnl make the compilation flags quiet unless V=1 is used
AM_SILENT_RULES([yes])

dnl Compiler checks (here before libtool).
if test "x${CXXFLAGS+set}" = "xset"; then
  CXXFLAGS_overridden=yes
else
  CXXFLAGS_overridden=no
fi
AC_PROG_CXX

dnl By default, libtool for mingw refuses to link static libs into a dll for
dnl fear of mixing pic/non-pic objects, and import/export complications. Since
dnl we have those under control, re-enable that functionality.
case $host in
  *mingw*)
     lt_cv_deplibs_check_method="pass_all"
  ;;
esac

dnl Require C++17 compiler (no GNU extensions)
AX_CXX_COMPILE_STDCXX([17], [noext], [mandatory])

dnl Check if -latomic is required for <std::atomic>
CHECK_ATOMIC

dnl Unless the user specified OBJCXX, force it to be the same as CXX. This ensures
dnl that we get the same -std flags for both.
m4_ifdef([AC_PROG_OBJCXX],[
if test "x${OBJCXX+set}" = "x"; then
  OBJCXX="${CXX}"
fi
AC_PROG_OBJCXX
])

dnl Since libtool 1.5.2 (released 2004-01-25), on Linux libtool no longer
dnl sets RPATH for any directories in the dynamic linker search path.
dnl See more: https://wiki.debian.org/RpathIssue
LT_PREREQ([1.5.2])
dnl Libtool init checks.
LT_INIT([pic-only])

dnl Check/return PATH for base programs.
AC_PATH_TOOL(AR, ar)
AC_PATH_TOOL(RANLIB, ranlib)
AC_PATH_TOOL(STRIP, strip)
AC_PATH_TOOL(GCOV, gcov)
AC_PATH_TOOL(LLVM_COV, llvm-cov)
AC_PATH_PROG(LCOV, lcov)
dnl Python 3.6 is specified in .python-version and should be used if available, see doc/dependencies.md
AC_PATH_PROGS([PYTHON], [python3.6 python3.7 python3.8 python3.9 python3 python])
AC_PATH_PROG(GENHTML, genhtml)
AC_PATH_PROG([GIT], [git])
AC_PATH_PROG(CCACHE,ccache)
AC_PATH_PROG(XGETTEXT,xgettext)
AC_PATH_PROG(HEXDUMP,hexdump)
AC_PATH_TOOL(CPPFILT, c++filt)
AC_PATH_TOOL(OBJCOPY, objcopy)
AC_PATH_PROG(DOXYGEN, doxygen)
AM_CONDITIONAL([HAVE_DOXYGEN], [test -n "$DOXYGEN"])

AC_ARG_VAR(PYTHONPATH, Augments the default search path for python module files)

AC_ARG_ENABLE([wallet],
  [AS_HELP_STRING([--disable-wallet],
  [disable wallet (enabled by default)])],
  [enable_wallet=$enableval],
  [enable_wallet=auto])

AC_ARG_WITH([sqlite],
  [AS_HELP_STRING([--with-sqlite=yes|no|auto],
  [enable sqlite wallet support (default: auto, i.e., enabled if wallet is enabled and sqlite is found)])],
  [use_sqlite=$withval],
  [use_sqlite=auto])

AC_ARG_WITH([bdb],
  [AS_HELP_STRING([--without-bdb],
  [disable bdb wallet support (default is enabled if wallet is enabled)])],
  [use_bdb=$withval],
  [use_bdb=auto])

AC_ARG_ENABLE([ebpf],
  [AS_HELP_STRING([--enable-ebpf],
  [enable eBPF tracing (default is yes if sys/sdt.h is found)])],
  [use_ebpf=$enableval],
  [use_ebpf=yes])

AC_ARG_WITH([miniupnpc],
  [AS_HELP_STRING([--with-miniupnpc],
  [enable UPNP (default is yes if libminiupnpc is found)])],
  [use_upnp=$withval],
  [use_upnp=auto])

AC_ARG_ENABLE([upnp-default],
  [AS_HELP_STRING([--enable-upnp-default],
  [if UPNP is enabled, turn it on at startup (default is no)])],
  [use_upnp_default=$enableval],
  [use_upnp_default=no])

AC_ARG_WITH([natpmp],
            [AS_HELP_STRING([--with-natpmp],
                            [enable NAT-PMP (default is yes if libnatpmp is found)])],
            [use_natpmp=$withval],
            [use_natpmp=auto])

AC_ARG_ENABLE([natpmp-default],
              [AS_HELP_STRING([--enable-natpmp-default],
                              [if NAT-PMP is enabled, turn it on at startup (default is no)])],
              [use_natpmp_default=$enableval],
              [use_natpmp_default=no])

AC_ARG_ENABLE(tests,
    AS_HELP_STRING([--disable-tests],[do not compile tests (default is to compile)]),
    [use_tests=$enableval],
    [use_tests=no])

AC_ARG_ENABLE(gui-tests,
    AS_HELP_STRING([--disable-gui-tests],[do not compile GUI tests (default is to compile if GUI and tests enabled)]),
    [use_gui_tests=$enableval],
    [use_gui_tests=$use_tests])

AC_ARG_ENABLE(bench,
    AS_HELP_STRING([--disable-bench],[do not compile benchmarks (default is to compile)]),
    [use_bench=$enableval],
    [use_bench=no])

AC_ARG_ENABLE([extended-functional-tests],
    AS_HELP_STRING([--enable-extended-functional-tests],[enable expensive functional tests when using lcov (default no)]),
    [use_extended_functional_tests=$enableval],
    [use_extended_functional_tests=no])

AC_ARG_ENABLE([fuzz],
    AS_HELP_STRING([--enable-fuzz],
    [build for fuzzing (default no). enabling this will disable all other targets and override --{enable,disable}-fuzz-binary]),
    [enable_fuzz=$enableval],
    [enable_fuzz=no])

AC_ARG_ENABLE([fuzz-binary],
    AS_HELP_STRING([--enable-fuzz-binary],
    [enable building of fuzz binary (default yes).]),
    [enable_fuzz_binary=$enableval],
    [enable_fuzz_binary=no])

AC_ARG_WITH([qrencode],
  [AS_HELP_STRING([--with-qrencode],
  [enable QR code support (default is yes if qt is enabled and libqrencode is found)])],
  [use_qr=$withval],
  [use_qr=auto])

AC_ARG_ENABLE([hardening],
  [AS_HELP_STRING([--disable-hardening],
  [do not attempt to harden the resulting executables (default is to harden)])],
  [use_hardening=$enableval],
  [use_hardening=yes])

AC_ARG_ENABLE([reduce-exports],
  [AS_HELP_STRING([--enable-reduce-exports],
  [attempt to reduce exported symbols in the resulting executables (default is no)])],
  [use_reduce_exports=$enableval],
  [use_reduce_exports=no])

AC_ARG_ENABLE([ccache],
  [AS_HELP_STRING([--disable-ccache],
  [do not use ccache for building (default is to use if found)])],
  [use_ccache=$enableval],
  [use_ccache=auto])

dnl Suppress warnings from external headers (e.g. Boost, Qt).
dnl May be useful if warnings from external headers clutter the build output
dnl too much, so that it becomes difficult to spot Bitcoin Core warnings
dnl or if they cause a build failure with --enable-werror.
AC_ARG_ENABLE([suppress-external-warnings],
  [AS_HELP_STRING([--enable-suppress-external-warnings],
                  [Suppress warnings from external headers (default is no)])],
  [suppress_external_warnings=$enableval],
  [suppress_external_warnings=no])

AC_ARG_ENABLE([lcov],
  [AS_HELP_STRING([--enable-lcov],
  [enable lcov testing (default is no)])],
  [use_lcov=$enableval],
  [use_lcov=no])

<<<<<<< HEAD
AC_ARG_ENABLE([lcov-branch-coverage],
  [AS_HELP_STRING([--enable-lcov-branch-coverage],
  [enable lcov testing branch coverage (default is no)])],
  [use_lcov_branch=yes],
  [use_lcov_branch=no])

AC_ARG_ENABLE([glibc-back-compat],
  [AS_HELP_STRING([--enable-glibc-back-compat],
  [enable backwards compatibility with glibc])],
  [use_glibc_compat=$enableval],
  [use_glibc_compat=no])

AC_ARG_ENABLE([threadlocal],
  [AS_HELP_STRING([--enable-threadlocal],
  [enable features that depend on the c++ thread_local keyword (currently just thread names in debug logs). (default is to enabled if there is platform support and glibc-back-compat is not enabled)])],
  [use_thread_local=$enableval],
  [use_thread_local=auto])

=======
>>>>>>> 69948161
AC_ARG_ENABLE([asm],
  [AS_HELP_STRING([--disable-asm],
  [disable assembly routines (enabled by default)])],
  [use_asm=$enableval],
  [use_asm=yes])

if test "x$use_asm" = xyes; then
  AC_DEFINE(USE_ASM, 1, [Define this symbol to build in assembly routines])
fi

AC_ARG_ENABLE([glibc-back-compat],
  [AS_HELP_STRING([--enable-glibc-back-compat],
  [enable backwards compatibility with glibc])],
  [use_glibc_compat=$enableval],
  [use_glibc_compat=no])

AC_ARG_WITH([system-univalue],
  [AS_HELP_STRING([--with-system-univalue],
  [Build with system UniValue (default is no)])],
  [system_univalue=$withval],
  [system_univalue=no]
)
AC_ARG_ENABLE([zmq],
  [AS_HELP_STRING([--disable-zmq],
  [disable ZMQ notifications])],
  [use_zmq=$enableval],
  [use_zmq=yes])

<<<<<<< HEAD
AC_ARG_WITH([libmultiprocess],
  [AS_HELP_STRING([--with-libmultiprocess=yes|no|auto],
  [Build with libmultiprocess library. (default: auto, i.e. detect with pkg-config)])],
  [with_libmultiprocess=$withval],
  [with_libmultiprocess=auto])

AC_ARG_WITH([mpgen],
  [AS_HELP_STRING([--with-mpgen=yes|no|auto|PREFIX],
  [Build with libmultiprocess codegen tool. Useful to specify different libmultiprocess host system library and build system codegen tool prefixes when cross-compiling (default is host system libmultiprocess prefix)])],
  [with_mpgen=$withval],
  [with_mpgen=auto])

AC_ARG_ENABLE([multiprocess],
  [AS_HELP_STRING([--enable-multiprocess],
  [build multiprocess blackmore-node, blackmore-wallet, and blackmore-gui executables in addition to monolithic blackmored and blackmore-qt executables. Requires libmultiprocess library. Experimental (default is no)])],
  [enable_multiprocess=$enableval],
  [enable_multiprocess=no])
=======
dnl needed for BIP-70
AC_ARG_WITH([protoc-bindir],[AS_HELP_STRING([--with-protoc-bindir=BIN_DIR],[specify protoc bin path])], [protoc_bin_path=$withval], [])
>>>>>>> 69948161

AC_ARG_ENABLE([sse2],
  [AS_HELP_STRING([--enable-sse2],
  [enable SSE2 instructions in the scrypt library. (default is disabled)])],
  [use_sse2=$enableval],
  [use_sse2=no])

AC_ARG_ENABLE(man,
    [AS_HELP_STRING([--disable-man],
                    [do not install man pages (default is to install)])],,
    enable_man=no)
AM_CONDITIONAL(ENABLE_MAN, test "$enable_man" != no)

dnl Enable debug
AC_ARG_ENABLE([debug],
    [AS_HELP_STRING([--enable-debug],
                    [use compiler flags and macros suited for debugging (default is no)])],
    [enable_debug=$enableval],
    [enable_debug=no])

dnl Enable different -fsanitize options
AC_ARG_WITH([sanitizers],
    [AS_HELP_STRING([--with-sanitizers],
                    [comma separated list of extra sanitizers to build with (default is none enabled)])],
    [use_sanitizers=$withval])

dnl Enable gprof profiling
AC_ARG_ENABLE([gprof],
    [AS_HELP_STRING([--enable-gprof],
                    [use gprof profiling compiler flags (default is no)])],
    [enable_gprof=$enableval],
    [enable_gprof=no])

dnl Turn warnings into errors
AC_ARG_ENABLE([werror],
    [AS_HELP_STRING([--enable-werror],
                    [Treat certain compiler warnings as errors (default is no)])],
    [enable_werror=$enableval],
    [enable_werror=no])

AC_ARG_ENABLE([external-signer],
    [AS_HELP_STRING([--enable-external-signer],[compile external signer support (default is yes, requires Boost::Process)])],
    [use_external_signer=$enableval],
    [use_external_signer=no])

AC_LANG_PUSH([C++])

dnl Check for a flag to turn compiler warnings into errors. This is helpful for checks which may
dnl appear to succeed because by default they merely emit warnings when they fail.
dnl
dnl Note that this is not necessarily a check to see if -Werror is supported, but rather to see if
dnl a compile with -Werror can succeed. This is important because the compiler may already be
dnl warning about something unrelated, for example about some path issue. If that is the case,
dnl -Werror cannot be used because all of those warnings would be turned into errors.
AX_CHECK_COMPILE_FLAG([-Werror],[CXXFLAG_WERROR="-Werror"],[CXXFLAG_WERROR=""])

dnl Check for a flag to turn linker warnings into errors. When flags are passed to linkers via the
dnl compiler driver using a -Wl,-foo flag, linker warnings may be swallowed rather than bubbling up.
dnl See note above, the same applies here as well.
dnl
dnl LDFLAG_WERROR Should only be used when testing -Wl,*
case $host in
 *darwin*)
    AX_CHECK_LINK_FLAG([-Wl,-fatal_warnings],[LDFLAG_WERROR="-Wl,-fatal_warnings"],[LDFLAG_WERROR=""])
    ;;
  *)
    AX_CHECK_LINK_FLAG([-Wl,--fatal-warnings],[LDFLAG_WERROR="-Wl,--fatal-warnings"],[LDFLAG_WERROR=""])
    ;;
esac

if test "x$enable_debug" = xyes; then
  dnl Clear default -g -O2 flags
  if test "x$CXXFLAGS_overridden" = xno; then
	CXXFLAGS=""
  fi

  dnl Disable all optimizations
  AX_CHECK_COMPILE_FLAG([-O0], [[DEBUG_CXXFLAGS="$DEBUG_CXXFLAGS -O0"]],,[[$CXXFLAG_WERROR]])

  dnl Prefer -g3, fall back to -g if that is unavailable.
  AX_CHECK_COMPILE_FLAG(
    [-g3],
    [[DEBUG_CXXFLAGS="$DEBUG_CXXFLAGS -g3"]],
    [AX_CHECK_COMPILE_FLAG([-g],[[DEBUG_CXXFLAGS="$DEBUG_CXXFLAGS -g"]],,[[$CXXFLAG_WERROR]])],
    [[$CXXFLAG_WERROR]])

  AX_CHECK_PREPROC_FLAG([-DDEBUG],[[DEBUG_CPPFLAGS="$DEBUG_CPPFLAGS -DDEBUG"]],,[[$CXXFLAG_WERROR]])
  AX_CHECK_PREPROC_FLAG([-DDEBUG_LOCKORDER],[[DEBUG_CPPFLAGS="$DEBUG_CPPFLAGS -DDEBUG_LOCKORDER"]],,[[$CXXFLAG_WERROR]])
  AX_CHECK_PREPROC_FLAG([-DABORT_ON_FAILED_ASSUME],[[DEBUG_CPPFLAGS="$DEBUG_CPPFLAGS -DABORT_ON_FAILED_ASSUME"]],,[[$CXXFLAG_WERROR]])
  AX_CHECK_COMPILE_FLAG([-ftrapv],[DEBUG_CXXFLAGS="$DEBUG_CXXFLAGS -ftrapv"],,[[$CXXFLAG_WERROR]])
fi

if test x$use_sanitizers != x; then
  dnl First check if the compiler accepts flags. If an incompatible pair like
  dnl -fsanitize=address,thread is used here, this check will fail. This will also
  dnl fail if a bad argument is passed, e.g. -fsanitize=undfeined
  AX_CHECK_COMPILE_FLAG(
    [[-fsanitize=$use_sanitizers]],
    [[SANITIZER_CXXFLAGS=-fsanitize=$use_sanitizers]],
    [AC_MSG_ERROR([compiler did not accept requested flags])])

  dnl Some compilers (e.g. GCC) require additional libraries like libasan,
  dnl libtsan, libubsan, etc. Make sure linking still works with the sanitize
  dnl flag. This is a separate check so we can give a better error message when
  dnl the sanitize flags are supported by the compiler but the actual sanitizer
  dnl libs are missing.
  AX_CHECK_LINK_FLAG(
    [[-fsanitize=$use_sanitizers]],
    [[SANITIZER_LDFLAGS=-fsanitize=$use_sanitizers]],
    [AC_MSG_ERROR([linker did not accept requested flags, you are missing required libraries])],
    [],
    [AC_LANG_PROGRAM([[
    #include <cstdint>
    #include <cstddef>
    extern "C" int LLVMFuzzerTestOneInput(const uint8_t *data, size_t size) { return 0; }
    __attribute__((weak)) // allow for libFuzzer linking
    ]],[[]])])
fi

ERROR_CXXFLAGS=
if test "x$enable_werror" = "xyes"; then
  if test "x$CXXFLAG_WERROR" = "x"; then
    AC_MSG_ERROR("enable-werror set but -Werror is not usable")
  fi
  AX_CHECK_COMPILE_FLAG([-Werror=gnu],[ERROR_CXXFLAGS="$ERROR_CXXFLAGS -Werror=gnu"],,[[$CXXFLAG_WERROR]])
  AX_CHECK_COMPILE_FLAG([-Werror=vla],[ERROR_CXXFLAGS="$ERROR_CXXFLAGS -Werror=vla"],,[[$CXXFLAG_WERROR]])
  AX_CHECK_COMPILE_FLAG([-Werror=shadow-field],[ERROR_CXXFLAGS="$ERROR_CXXFLAGS -Werror=shadow-field"],,[[$CXXFLAG_WERROR]])
  AX_CHECK_COMPILE_FLAG([-Werror=switch],[ERROR_CXXFLAGS="$ERROR_CXXFLAGS -Werror=switch"],,[[$CXXFLAG_WERROR]])
  AX_CHECK_COMPILE_FLAG([-Werror=thread-safety],[ERROR_CXXFLAGS="$ERROR_CXXFLAGS -Werror=thread-safety"],,[[$CXXFLAG_WERROR]])
  AX_CHECK_COMPILE_FLAG([-Werror=range-loop-analysis],[ERROR_CXXFLAGS="$ERROR_CXXFLAGS -Werror=range-loop-analysis"],,[[$CXXFLAG_WERROR]])
  AX_CHECK_COMPILE_FLAG([-Werror=unused-variable],[ERROR_CXXFLAGS="$ERROR_CXXFLAGS -Werror=unused-variable"],,[[$CXXFLAG_WERROR]])
  AX_CHECK_COMPILE_FLAG([-Werror=date-time],[ERROR_CXXFLAGS="$ERROR_CXXFLAGS -Werror=date-time"],,[[$CXXFLAG_WERROR]])
  AX_CHECK_COMPILE_FLAG([-Werror=return-type],[ERROR_CXXFLAGS="$ERROR_CXXFLAGS -Werror=return-type"],,[[$CXXFLAG_WERROR]])
  AX_CHECK_COMPILE_FLAG([-Werror=conditional-uninitialized],[ERROR_CXXFLAGS="$ERROR_CXXFLAGS -Werror=conditional-uninitialized"],,[[$CXXFLAG_WERROR]])
  AX_CHECK_COMPILE_FLAG([-Werror=sign-compare],[ERROR_CXXFLAGS="$ERROR_CXXFLAGS -Werror=sign-compare"],,[[$CXXFLAG_WERROR]])
  dnl -Wsuggest-override is broken with GCC before 9.2
  dnl https://gcc.gnu.org/bugzilla/show_bug.cgi?id=78010
  AX_CHECK_COMPILE_FLAG([-Werror=suggest-override],[ERROR_CXXFLAGS="$ERROR_CXXFLAGS -Werror=suggest-override"],,[[$CXXFLAG_WERROR]],
                        [AC_LANG_SOURCE([[struct A { virtual void f(); }; struct B : A { void f() final; };]])])
  AX_CHECK_COMPILE_FLAG([-Werror=unreachable-code-loop-increment],[ERROR_CXXFLAGS="$ERROR_CXXFLAGS -Werror=unreachable-code-loop-increment"],,[[$CXXFLAG_WERROR]])
  AX_CHECK_COMPILE_FLAG([-Werror=mismatched-tags], [ERROR_CXXFLAGS="$ERROR_CXXFLAGS -Werror=mismatched-tags"], [], [$CXXFLAG_WERROR])
  AX_CHECK_COMPILE_FLAG([-Werror=implicit-fallthrough], [ERROR_CXXFLAGS="$ERROR_CXXFLAGS -Werror=implicit-fallthrough"], [], [$CXXFLAG_WERROR])

  if test x$suppress_external_warnings != xno ; then
    AX_CHECK_COMPILE_FLAG([-Werror=documentation],[ERROR_CXXFLAGS="$ERROR_CXXFLAGS -Werror=documentation"],,[[$CXXFLAG_WERROR]])
  fi
fi

if test "x$CXXFLAGS_overridden" = "xno"; then
  AX_CHECK_COMPILE_FLAG([-Wall],[WARN_CXXFLAGS="$WARN_CXXFLAGS -Wall"],,[[$CXXFLAG_WERROR]])
  AX_CHECK_COMPILE_FLAG([-Wextra],[WARN_CXXFLAGS="$WARN_CXXFLAGS -Wextra"],,[[$CXXFLAG_WERROR]])
  AX_CHECK_COMPILE_FLAG([-Wgnu],[WARN_CXXFLAGS="$WARN_CXXFLAGS -Wgnu"],,[[$CXXFLAG_WERROR]])
  dnl some compilers will ignore -Wformat-security without -Wformat, so just combine the two here.
  AX_CHECK_COMPILE_FLAG([-Wformat -Wformat-security],[WARN_CXXFLAGS="$WARN_CXXFLAGS -Wformat -Wformat-security"],,[[$CXXFLAG_WERROR]])
  AX_CHECK_COMPILE_FLAG([-Wvla],[WARN_CXXFLAGS="$WARN_CXXFLAGS -Wvla"],,[[$CXXFLAG_WERROR]])
  AX_CHECK_COMPILE_FLAG([-Wshadow-field],[WARN_CXXFLAGS="$WARN_CXXFLAGS -Wshadow-field"],,[[$CXXFLAG_WERROR]])
  AX_CHECK_COMPILE_FLAG([-Wswitch],[WARN_CXXFLAGS="$WARN_CXXFLAGS -Wswitch"],,[[$CXXFLAG_WERROR]])
  AX_CHECK_COMPILE_FLAG([-Wthread-safety],[WARN_CXXFLAGS="$WARN_CXXFLAGS -Wthread-safety"],,[[$CXXFLAG_WERROR]])
  AX_CHECK_COMPILE_FLAG([-Wrange-loop-analysis],[WARN_CXXFLAGS="$WARN_CXXFLAGS -Wrange-loop-analysis"],,[[$CXXFLAG_WERROR]])
  AX_CHECK_COMPILE_FLAG([-Wredundant-decls],[WARN_CXXFLAGS="$WARN_CXXFLAGS -Wredundant-decls"],,[[$CXXFLAG_WERROR]])
  AX_CHECK_COMPILE_FLAG([-Wunused-variable],[WARN_CXXFLAGS="$WARN_CXXFLAGS -Wunused-variable"],,[[$CXXFLAG_WERROR]])
  AX_CHECK_COMPILE_FLAG([-Wunused-member-function],[WARN_CXXFLAGS="$WARN_CXXFLAGS -Wunused-member-function"],,[[$CXXFLAG_WERROR]])
  AX_CHECK_COMPILE_FLAG([-Wdate-time],[WARN_CXXFLAGS="$WARN_CXXFLAGS -Wdate-time"],,[[$CXXFLAG_WERROR]])
  AX_CHECK_COMPILE_FLAG([-Wconditional-uninitialized],[WARN_CXXFLAGS="$WARN_CXXFLAGS -Wconditional-uninitialized"],,[[$CXXFLAG_WERROR]])
  AX_CHECK_COMPILE_FLAG([-Wsign-compare],[WARN_CXXFLAGS="$WARN_CXXFLAGS -Wsign-compare"],,[[$CXXFLAG_WERROR]])
  AX_CHECK_COMPILE_FLAG([-Wduplicated-branches],[WARN_CXXFLAGS="$WARN_CXXFLAGS -Wduplicated-branches"],,[[$CXXFLAG_WERROR]])
  AX_CHECK_COMPILE_FLAG([-Wduplicated-cond],[WARN_CXXFLAGS="$WARN_CXXFLAGS -Wduplicated-cond"],,[[$CXXFLAG_WERROR]])
  AX_CHECK_COMPILE_FLAG([-Wlogical-op],[WARN_CXXFLAGS="$WARN_CXXFLAGS -Wlogical-op"],,[[$CXXFLAG_WERROR]])
  AX_CHECK_COMPILE_FLAG([-Woverloaded-virtual],[WARN_CXXFLAGS="$WARN_CXXFLAGS -Woverloaded-virtual"],,[[$CXXFLAG_WERROR]])
  AX_CHECK_COMPILE_FLAG([-Wsuggest-override],[WARN_CXXFLAGS="$WARN_CXXFLAGS -Wsuggest-override"],,[[$CXXFLAG_WERROR]],
                        [AC_LANG_SOURCE([[struct A { virtual void f(); }; struct B : A { void f() final; };]])])
  AX_CHECK_COMPILE_FLAG([-Wunreachable-code-loop-increment],[WARN_CXXFLAGS="$WARN_CXXFLAGS -Wunreachable-code-loop-increment"],,[[$CXXFLAG_WERROR]])
  AX_CHECK_COMPILE_FLAG([-Wimplicit-fallthrough], [WARN_CXXFLAGS="$WARN_CXXFLAGS -Wimplicit-fallthrough"], [], [$CXXFLAG_WERROR])

  if test x$suppress_external_warnings != xno ; then
    AX_CHECK_COMPILE_FLAG([-Wdocumentation],[WARN_CXXFLAGS="$WARN_CXXFLAGS -Wdocumentation"],,[[$CXXFLAG_WERROR]])
  fi

  dnl Some compilers (gcc) ignore unknown -Wno-* options, but warn about all
  dnl unknown options if any other warning is produced. Test the -Wfoo case, and
  dnl set the -Wno-foo case if it works.
  AX_CHECK_COMPILE_FLAG([-Wunused-parameter],[NOWARN_CXXFLAGS="$NOWARN_CXXFLAGS -Wno-unused-parameter"],,[[$CXXFLAG_WERROR]])
  AX_CHECK_COMPILE_FLAG([-Wself-assign],[NOWARN_CXXFLAGS="$NOWARN_CXXFLAGS -Wno-self-assign"],,[[$CXXFLAG_WERROR]])
  AX_CHECK_COMPILE_FLAG([-Wunused-local-typedef],[NOWARN_CXXFLAGS="$NOWARN_CXXFLAGS -Wno-unused-local-typedef"],,[[$CXXFLAG_WERROR]])
  if test x$suppress_external_warnings != xyes ; then
    AX_CHECK_COMPILE_FLAG([-Wdeprecated-copy],[NOWARN_CXXFLAGS="$NOWARN_CXXFLAGS -Wno-deprecated-copy"],,[[$CXXFLAG_WERROR]])
  fi
<<<<<<< HEAD
  AX_CHECK_COMPILE_FLAG([-Wno-unknown-pragmas],[NOWARN_CXXFLAGS="$NOWARN_CXXFLAGS -Wno-unknown-pragmas"],,[[$CXXFLAG_WERROR]])
  AX_CHECK_COMPILE_FLAG([-Wno-strict-aliasing],[NOWARN_CXXFLAGS="$NOWARN_CXXFLAGS -Wno-strict-aliasing"],,[[$CXXFLAG_WERROR]])
  AX_CHECK_COMPILE_FLAG([-Wno-duplicated-branches],[NOWARN_CXXFLAGS="$NOWARN_CXXFLAGS -Wno-duplicated-branches"],,[[$CXXFLAG_WERROR]])
  AX_CHECK_COMPILE_FLAG([-Wno-c++11-narrowing],[NOWARN_CXXFLAGS="$NOWARN_CXXFLAGS -Wno-c++11-narrowing"],,[[$CXXFLAG_WERROR]])
=======
>>>>>>> 69948161
fi

dnl Don't allow extended (non-ASCII) symbols in identifiers. This is easier for code review.
AX_CHECK_COMPILE_FLAG([-fno-extended-identifiers],[[CXXFLAGS="$CXXFLAGS -fno-extended-identifiers"]],,[[$CXXFLAG_WERROR]])

enable_sse42=no
enable_sse41=no
enable_avx2=no
enable_shani=no

if test "x$use_asm" = "xyes"; then

dnl Check for optional instruction set support. Enabling these does _not_ imply that all code will
dnl be compiled with them, rather that specific objects/libs may use them after checking for runtime
dnl compatibility.

dnl x86
AX_CHECK_COMPILE_FLAG([-msse4.2],[[SSE42_CXXFLAGS="-msse4.2"]],,[[$CXXFLAG_WERROR]])
AX_CHECK_COMPILE_FLAG([-msse4.1],[[SSE41_CXXFLAGS="-msse4.1"]],,[[$CXXFLAG_WERROR]])
AX_CHECK_COMPILE_FLAG([-mavx -mavx2],[[AVX2_CXXFLAGS="-mavx -mavx2"]],,[[$CXXFLAG_WERROR]])
AX_CHECK_COMPILE_FLAG([-msse4 -msha],[[SHANI_CXXFLAGS="-msse4 -msha"]],,[[$CXXFLAG_WERROR]])

TEMP_CXXFLAGS="$CXXFLAGS"
CXXFLAGS="$CXXFLAGS $SSE42_CXXFLAGS"
AC_MSG_CHECKING(for SSE4.2 intrinsics)
AC_COMPILE_IFELSE([AC_LANG_PROGRAM([[
    #include <stdint.h>
    #if defined(_MSC_VER)
    #include <intrin.h>
    #elif defined(__GNUC__) && defined(__SSE4_2__)
    #include <nmmintrin.h>
    #endif
  ]],[[
    uint64_t l = 0;
    l = _mm_crc32_u8(l, 0);
    l = _mm_crc32_u32(l, 0);
    l = _mm_crc32_u64(l, 0);
    return l;
  ]])],
 [ AC_MSG_RESULT(yes); enable_sse42=yes],
 [ AC_MSG_RESULT(no)]
)
CXXFLAGS="$TEMP_CXXFLAGS"

TEMP_CXXFLAGS="$CXXFLAGS"
CXXFLAGS="$CXXFLAGS $SSE41_CXXFLAGS"
AC_MSG_CHECKING(for SSE4.1 intrinsics)
AC_COMPILE_IFELSE([AC_LANG_PROGRAM([[
    #include <stdint.h>
    #include <immintrin.h>
  ]],[[
    __m128i l = _mm_set1_epi32(0);
    return _mm_extract_epi32(l, 3);
  ]])],
 [ AC_MSG_RESULT(yes); enable_sse41=yes; AC_DEFINE(ENABLE_SSE41, 1, [Define this symbol to build code that uses SSE4.1 intrinsics]) ],
 [ AC_MSG_RESULT(no)]
)
CXXFLAGS="$TEMP_CXXFLAGS"

TEMP_CXXFLAGS="$CXXFLAGS"
CXXFLAGS="$CXXFLAGS $AVX2_CXXFLAGS"
AC_MSG_CHECKING(for AVX2 intrinsics)
AC_COMPILE_IFELSE([AC_LANG_PROGRAM([[
    #include <stdint.h>
    #include <immintrin.h>
  ]],[[
    __m256i l = _mm256_set1_epi32(0);
    return _mm256_extract_epi32(l, 7);
  ]])],
 [ AC_MSG_RESULT(yes); enable_avx2=yes; AC_DEFINE(ENABLE_AVX2, 1, [Define this symbol to build code that uses AVX2 intrinsics]) ],
 [ AC_MSG_RESULT(no)]
)
CXXFLAGS="$TEMP_CXXFLAGS"

TEMP_CXXFLAGS="$CXXFLAGS"
CXXFLAGS="$CXXFLAGS $SHANI_CXXFLAGS"
AC_MSG_CHECKING(for SHA-NI intrinsics)
AC_COMPILE_IFELSE([AC_LANG_PROGRAM([[
    #include <stdint.h>
    #include <immintrin.h>
  ]],[[
    __m128i i = _mm_set1_epi32(0);
    __m128i j = _mm_set1_epi32(1);
    __m128i k = _mm_set1_epi32(2);
    return _mm_extract_epi32(_mm_sha256rnds2_epu32(i, i, k), 0);
  ]])],
 [ AC_MSG_RESULT(yes); enable_shani=yes; AC_DEFINE(ENABLE_SHANI, 1, [Define this symbol to build code that uses SHA-NI intrinsics]) ],
 [ AC_MSG_RESULT(no)]
)
CXXFLAGS="$TEMP_CXXFLAGS"

# ARM
AX_CHECK_COMPILE_FLAG([-march=armv8-a+crc+crypto],[[ARM_CRC_CXXFLAGS="-march=armv8-a+crc+crypto"]],,[[$CXXFLAG_WERROR]])

TEMP_CXXFLAGS="$CXXFLAGS"
CXXFLAGS="$CXXFLAGS $ARM_CRC_CXXFLAGS"
AC_MSG_CHECKING(for AArch64 CRC32 intrinsics)
AC_COMPILE_IFELSE([AC_LANG_PROGRAM([[
    #include <arm_acle.h>
    #include <arm_neon.h>
  ]],[[
#ifdef __aarch64__
    __crc32cb(0, 0); __crc32ch(0, 0); __crc32cw(0, 0); __crc32cd(0, 0);
    vmull_p64(0, 0);
#else
#error "crc32c library does not support hardware acceleration on 32-bit ARM"
#endif
  ]])],
 [ AC_MSG_RESULT(yes); enable_arm_crc=yes; ],
 [ AC_MSG_RESULT(no)]
)
CXXFLAGS="$TEMP_CXXFLAGS"

fi

CPPFLAGS="$CPPFLAGS -DHAVE_BUILD_INFO -D__STDC_FORMAT_MACROS"

AC_ARG_WITH([utils],
  [AS_HELP_STRING([--with-utils],
  [build blackmore-cli blackmore-tx blackmore-util blackmore-wallet (default=yes)])],
  [build_bitcoin_utils=$withval],
  [build_bitcoin_utils=yes])

AC_ARG_ENABLE([util-cli],
  [AS_HELP_STRING([--enable-util-cli],
  [build blackmore-cli])],
  [build_bitcoin_cli=$enableval],
  [build_bitcoin_cli=$build_bitcoin_utils])

AC_ARG_ENABLE([util-tx],
  [AS_HELP_STRING([--enable-util-tx],
  [build blackmore-tx])],
  [build_bitcoin_tx=$enableval],
  [build_bitcoin_tx=$build_bitcoin_utils])

AC_ARG_ENABLE([util-wallet],
  [AS_HELP_STRING([--enable-util-wallet],
  [build blackmore-wallet])],
  [build_bitcoin_wallet=$enableval],
  [build_bitcoin_wallet=$build_bitcoin_utils])

AC_ARG_ENABLE([util-util],
  [AS_HELP_STRING([--enable-util-util],
  [build blackmore-util])],
  [build_bitcoin_util=$enableval],
  [build_bitcoin_util=$build_bitcoin_utils])

AC_ARG_WITH([libs],
  [AS_HELP_STRING([--with-libs],
  [build libraries (default=yes)])],
  [build_bitcoin_libs=$withval],
  [build_bitcoin_libs=yes])

AC_ARG_WITH([daemon],
  [AS_HELP_STRING([--with-daemon],
  [build blackmore daemon (default=yes)])],
  [build_bitcoind=$withval],
  [build_bitcoind=yes])

<<<<<<< HEAD
=======
pkg_openssl=yes
>>>>>>> 69948161
case $host in
  *mingw*)
     TARGET_OS=windows
     AC_CHECK_LIB([kernel32], [GetModuleFileNameA],, AC_MSG_ERROR(libkernel32 missing))
     AC_CHECK_LIB([user32],   [main],, AC_MSG_ERROR(libuser32 missing))
     AC_CHECK_LIB([gdi32],    [main],, AC_MSG_ERROR(libgdi32 missing))
     AC_CHECK_LIB([comdlg32], [main],, AC_MSG_ERROR(libcomdlg32 missing))
     AC_CHECK_LIB([winmm],    [main],, AC_MSG_ERROR(libwinmm missing))
     AC_CHECK_LIB([shell32],  [SHGetSpecialFolderPathW],, AC_MSG_ERROR(libshell32 missing))
     AC_CHECK_LIB([comctl32], [main],, AC_MSG_ERROR(libcomctl32 missing))
     AC_CHECK_LIB([ole32],    [CoCreateInstance],, AC_MSG_ERROR(libole32 missing))
     AC_CHECK_LIB([oleaut32], [main],, AC_MSG_ERROR(liboleaut32 missing))
     AC_CHECK_LIB([uuid],     [main],, AC_MSG_ERROR(libuuid missing))
     AC_CHECK_LIB([advapi32], [CryptAcquireContextW],, AC_MSG_ERROR(libadvapi32 missing))
     AC_CHECK_LIB([ws2_32],   [WSAStartup],, AC_MSG_ERROR(libws2_32 missing))
     AC_CHECK_LIB([shlwapi],  [PathRemoveFileSpecW],, AC_MSG_ERROR(libshlwapi missing))
     AC_CHECK_LIB([iphlpapi], [GetAdaptersAddresses],, AC_MSG_ERROR(libiphlpapi missing))

     dnl -static is interpreted by libtool, where it has a different meaning.
     dnl In libtool-speak, it's -all-static.
     AX_CHECK_LINK_FLAG([[-static]],[LIBTOOL_APP_LDFLAGS="$LIBTOOL_APP_LDFLAGS -all-static"])

     AC_PATH_PROG([MAKENSIS], [makensis], none)
     if test x$MAKENSIS = xnone; then
       AC_MSG_WARN("makensis not found. Cannot create installer.")
     fi

     AC_PATH_TOOL(WINDRES, windres, none)
     if test x$WINDRES = xnone; then
       AC_MSG_ERROR("windres not found")
     fi

     CPPFLAGS="$CPPFLAGS -D_MT -DWIN32 -D_WINDOWS -DBOOST_THREAD_USE_LIB -D_WIN32_WINNT=0x0601 -D_WIN32_IE=0x0501 -DWIN32_LEAN_AND_MEAN"

     dnl libtool insists upon adding -nostdlib and a list of objects/libs to link against.
     dnl That breaks our ability to build dll's with static libgcc/libstdc++/libssp. Override
     dnl its command here, with the predeps/postdeps removed, and -static inserted. Postdeps are
     dnl also overridden to prevent their insertion later.
     dnl This should only affect dll's.
     archive_cmds_CXX="\$CC -shared \$libobjs \$deplibs \$compiler_flags -static -o \$output_objdir/\$soname \${wl}--enable-auto-image-base -Xlinker --out-implib -Xlinker \$lib"
     postdeps_CXX=

     dnl We require Windows 7 (NT 6.1) or later
     AX_CHECK_LINK_FLAG([[-Wl,--major-subsystem-version -Wl,6 -Wl,--minor-subsystem-version -Wl,1]],[LDFLAGS="$LDFLAGS -Wl,--major-subsystem-version -Wl,6 -Wl,--minor-subsystem-version -Wl,1"],,[[$LDFLAG_WERROR]])
     ;;
  *darwin*)
     TARGET_OS=darwin
     if  test x$cross_compiling != xyes; then
       BUILD_OS=darwin
       AC_PATH_PROGS([RSVG_CONVERT], [rsvg-convert rsvg],rsvg-convert)
       AC_CHECK_PROG([BREW],brew, brew)
       if test x$BREW = xbrew; then
         dnl These Homebrew packages may be keg-only, meaning that they won't be found
         dnl in expected paths because they may conflict with system files. Ask
         dnl Homebrew where each one is located, then adjust paths accordingly.
         dnl It's safe to add these paths even if the functionality is disabled by
         dnl the user (--without-wallet or --without-gui for example).

         openssl_prefix=`$BREW --prefix openssl@1.1 2>/dev/null`
         bdb_prefix=$($BREW --prefix berkeley-db62 2>/dev/null)
         qt5_prefix=$($BREW --prefix qt5 2>/dev/null)
         if test x$openssl_prefix != x; then
           PKG_CONFIG_PATH="$openssl_prefix/lib/pkgconfig:$PKG_CONFIG_PATH"
           export PKG_CONFIG_PATH
         fi

         if test "x$use_bdb" != xno && $BREW list --versions berkeley-db >/dev/null && test "x$BDB_CFLAGS" = "x" && test "x$BDB_LIBS" = "x"; then
           bdb_prefix=$($BREW --prefix berkeley-db62 2>/dev/null)
           dnl This must precede the call to BITCOIN_FIND_BDB62 below.
           BDB_CFLAGS="-I$bdb_prefix/include"
           BDB_LIBS="-L$bdb_prefix/lib -ldb_cxx-6.2"
         fi

         if $BREW list --versions qt5 >/dev/null; then
           export PKG_CONFIG_PATH="$($BREW --prefix qt5 2>/dev/null)/lib/pkgconfig:$PKG_CONFIG_PATH"
         fi
       fi
     else
       case $build_os in
         *darwin*)
           BUILD_OS=darwin
           ;;
         *)
           AC_PATH_TOOL([DSYMUTIL], [dsymutil], dsymutil)
           AC_PATH_TOOL([INSTALLNAMETOOL], [install_name_tool], install_name_tool)
           AC_PATH_TOOL([OTOOL], [otool], otool)
           AC_PATH_PROGS([XORRISOFS], [xorrisofs], xorrisofs)
           AC_PATH_PROGS([DMG], [dmg], dmg)
           AC_PATH_PROGS([RSVG_CONVERT], [rsvg-convert rsvg],rsvg-convert)
           AC_PATH_PROGS([IMAGEMAGICK_CONVERT], [convert],convert)
           AC_PATH_PROGS([TIFFCP], [tiffcp],tiffcp)

           dnl libtool will try to strip the static lib, which is a problem for
           dnl cross-builds because strip attempts to call a hard-coded ld,
           dnl which may not exist in the path. Stripping the .a is not
           dnl necessary, so just disable it.
           old_striplib=
           ;;
       esac
     fi

     AX_CHECK_LINK_FLAG([[-Wl,-headerpad_max_install_names]], [LDFLAGS="$LDFLAGS -Wl,-headerpad_max_install_names"],, [[$LDFLAG_WERROR]])
     CPPFLAGS="$CPPFLAGS -DMAC_OSX -DOBJC_OLD_DISPATCH_PROTOTYPES=0"
     OBJCXXFLAGS="$CXXFLAGS"
     ;;
   *android*)
     dnl make sure android stays above linux for hosts like *linux-android*
     TARGET_OS=android
     case $host in
       *x86_64*)
          ANDROID_ARCH=x86_64
          ;;
        *aarch64*)
          ANDROID_ARCH=arm64-v8a
          ;;
        *armv7a*)
          ANDROID_ARCH=armeabi-v7a
          ;;
        *i686*)
          ANDROID_ARCH=i686
          ;;
        *) AC_MSG_ERROR("Could not determine Android arch") ;;
      esac
     ;;
   *linux*)
     TARGET_OS=linux
     ;;
esac

if test x$use_extended_functional_tests != xno; then
  AC_SUBST(EXTENDED_FUNCTIONAL_TESTS, --extended)
fi

if test x$use_lcov = xyes; then
  if test x$LCOV = x; then
    AC_MSG_ERROR("lcov testing requested but lcov not found")
  fi
  if test x$PYTHON = x; then
    AC_MSG_ERROR("lcov testing requested but python not found")
  fi
  if test x$GENHTML = x; then
    AC_MSG_ERROR("lcov testing requested but genhtml not found")
  fi

  AC_MSG_CHECKING([whether compiler is Clang])
  AC_PREPROC_IFELSE([AC_LANG_SOURCE([[
      #if defined(__clang__) && defined(__llvm__)
      // Compiler is Clang
      #else
      #  error Compiler is not Clang
      #endif
    ]])],[
      AC_MSG_RESULT([yes])
      if test x$LLVM_COV = x; then
        AC_MSG_ERROR([lcov testing requested but llvm-cov not found])
      fi
      COV_TOOL="$LLVM_COV gcov"
    ],[
      AC_MSG_RESULT([no])
      if test x$GCOV = x; then
        AC_MSG_ERROR([lcov testing requested but gcov not found])
      fi
      COV_TOOL="$GCOV"
  ])
  AC_SUBST(COV_TOOL)
  AC_SUBST(COV_TOOL_WRAPPER, "cov_tool_wrapper.sh")
  LCOV="$LCOV --gcov-tool $(pwd)/$COV_TOOL_WRAPPER"

  AX_CHECK_LINK_FLAG([[--coverage]], [LDFLAGS="$LDFLAGS --coverage"],
    [AC_MSG_ERROR("lcov testing requested but --coverage linker flag does not work")])
  AX_CHECK_COMPILE_FLAG([--coverage],[CXXFLAGS="$CXXFLAGS --coverage"],
    [AC_MSG_ERROR("lcov testing requested but --coverage flag does not work")])
  CXXFLAGS="$CXXFLAGS -Og"
fi

if test x$use_lcov_branch != xno; then
  AC_SUBST(LCOV_OPTS, "$LCOV_OPTS --rc lcov_branch_coverage=1")
fi

dnl Check for __int128
AC_CHECK_TYPES([__int128])

dnl Check for endianness
AC_C_BIGENDIAN

dnl Check for pthread compile/link requirements
AX_PTHREAD

dnl The following macro will add the necessary defines to bitcoin-config.h, but
dnl they also need to be passed down to any subprojects. Pull the results out of
dnl the cache and add them to CPPFLAGS.
AC_SYS_LARGEFILE
dnl detect POSIX or GNU variant of strerror_r
AC_FUNC_STRERROR_R

if test x$ac_cv_sys_file_offset_bits != x &&
   test x$ac_cv_sys_file_offset_bits != xno &&
   test x$ac_cv_sys_file_offset_bits != xunknown; then
  CPPFLAGS="$CPPFLAGS -D_FILE_OFFSET_BITS=$ac_cv_sys_file_offset_bits"
fi

if test x$ac_cv_sys_large_files != x &&
   test x$ac_cv_sys_large_files != xno &&
   test x$ac_cv_sys_large_files != xunknown; then
  CPPFLAGS="$CPPFLAGS -D_LARGE_FILES=$ac_cv_sys_large_files"
fi

if test x$use_glibc_compat != xno; then
  AX_CHECK_LINK_FLAG([[-Wl,--wrap=__divmoddi4]], [COMPAT_LDFLAGS="$COMPAT_LDFLAGS -Wl,--wrap=__divmoddi4"])
  AX_CHECK_LINK_FLAG([[-Wl,--wrap=log2f]], [COMPAT_LDFLAGS="$COMPAT_LDFLAGS -Wl,--wrap=log2f"])
  case $host in
    powerpc64* | ppc64*)
      AX_CHECK_LINK_FLAG([[-Wl,--no-tls-get-addr-optimize]], [COMPAT_LDFLAGS="$COMPAT_LDFLAGS -Wl,--no-tls-get-addr-optimize"])
    ;;
  esac
else
  AC_SEARCH_LIBS([clock_gettime],[rt])
fi

if test "x$enable_gprof" = xyes; then
    dnl -pg is incompatible with -pie. Since hardening and profiling together doesn't make sense,
    dnl we simply make them mutually exclusive here. Additionally, hardened toolchains may force
    dnl -pie by default, in which case it needs to be turned off with -no-pie.

    if test x$use_hardening = xyes; then
        AC_MSG_ERROR(gprof profiling is not compatible with hardening. Reconfigure with --disable-hardening or --disable-gprof)
    fi
    use_hardening=no
    AX_CHECK_COMPILE_FLAG([-pg],[GPROF_CXXFLAGS="-pg"],
        [AC_MSG_ERROR(gprof profiling requested but not available)], [[$CXXFLAG_WERROR]])

    AX_CHECK_LINK_FLAG([[-no-pie]], [GPROF_LDFLAGS="-no-pie"])
    AX_CHECK_LINK_FLAG([[-pg]],[GPROF_LDFLAGS="$GPROF_LDFLAGS -pg"],
        [AC_MSG_ERROR(gprof profiling requested but not available)], [[$GPROF_LDFLAGS]])
fi

if test x$TARGET_OS != xwindows; then
  dnl All windows code is PIC, forcing it on just adds useless compile warnings
  AX_CHECK_COMPILE_FLAG([-fPIC],[PIC_FLAGS="-fPIC"])
fi

dnl All versions of gcc that we commonly use for building are subject to bug
dnl https://gcc.gnu.org/bugzilla/show_bug.cgi?id=90348. To work around that, set
dnl -fstack-reuse=none for all gcc builds. (Only gcc understands this flag)
AX_CHECK_COMPILE_FLAG([-fstack-reuse=none],[HARDENED_CXXFLAGS="$HARDENED_CXXFLAGS -fstack-reuse=none"])
if test x$use_hardening != xno; then
  use_hardening=yes
  AX_CHECK_COMPILE_FLAG([-Wstack-protector],[HARDENED_CXXFLAGS="$HARDENED_CXXFLAGS -Wstack-protector"])
  AX_CHECK_COMPILE_FLAG([-fstack-protector-all],[HARDENED_CXXFLAGS="$HARDENED_CXXFLAGS -fstack-protector-all"])

  dnl -fcf-protection used with Clang 7 causes ld to emit warnings:
  dnl ld: error: ... <corrupt x86 feature size: 0x8>
  dnl Use CHECK_LINK_FLAG & --fatal-warnings to ensure we won't use the flag in this case.
  AX_CHECK_LINK_FLAG([-fcf-protection=full],[HARDENED_CXXFLAGS="$HARDENED_CXXFLAGS -fcf-protection=full"],, [[$LDFLAG_WERROR]])

  case $host in
    *mingw*)
      dnl stack-clash-protection doesn't currently work, and likely should just be skipped for Windows.
      dnl See https://gcc.gnu.org/bugzilla/show_bug.cgi?id=90458 for more details.
      ;;
    *)
      AX_CHECK_COMPILE_FLAG([-fstack-clash-protection], [HARDENED_CXXFLAGS="$HARDENED_CXXFLAGS -fstack-clash-protection"], [], [$CXXFLAG_WERROR])
      ;;
  esac


  dnl When enable_debug is yes, all optimizations are disabled.
  dnl However, FORTIFY_SOURCE requires that there is some level of optimization, otherwise it does nothing and just creates a compiler warning.
  dnl Since FORTIFY_SOURCE is a no-op without optimizations, do not enable it when enable_debug is yes.
  if test x$enable_debug != xyes; then
    AX_CHECK_PREPROC_FLAG([-D_FORTIFY_SOURCE=2],[
      AX_CHECK_PREPROC_FLAG([-U_FORTIFY_SOURCE],[
        HARDENED_CPPFLAGS="$HARDENED_CPPFLAGS -U_FORTIFY_SOURCE"
      ])
      HARDENED_CPPFLAGS="$HARDENED_CPPFLAGS -D_FORTIFY_SOURCE=2"
    ])
  fi

  AX_CHECK_LINK_FLAG([[-Wl,--enable-reloc-section]], [HARDENED_LDFLAGS="$HARDENED_LDFLAGS -Wl,--enable-reloc-section"],, [[$LDFLAG_WERROR]])
  AX_CHECK_LINK_FLAG([[-Wl,--dynamicbase]], [HARDENED_LDFLAGS="$HARDENED_LDFLAGS -Wl,--dynamicbase"],, [[$LDFLAG_WERROR]])
  AX_CHECK_LINK_FLAG([[-Wl,--nxcompat]], [HARDENED_LDFLAGS="$HARDENED_LDFLAGS -Wl,--nxcompat"],, [[$LDFLAG_WERROR]])
  AX_CHECK_LINK_FLAG([[-Wl,--high-entropy-va]], [HARDENED_LDFLAGS="$HARDENED_LDFLAGS -Wl,--high-entropy-va"],, [[$LDFLAG_WERROR]])
  AX_CHECK_LINK_FLAG([[-Wl,-z,relro]], [HARDENED_LDFLAGS="$HARDENED_LDFLAGS -Wl,-z,relro"],, [[$LDFLAG_WERROR]])
  AX_CHECK_LINK_FLAG([[-Wl,-z,now]], [HARDENED_LDFLAGS="$HARDENED_LDFLAGS -Wl,-z,now"],, [[$LDFLAG_WERROR]])
  AX_CHECK_LINK_FLAG([[-Wl,-z,separate-code]], [HARDENED_LDFLAGS="$HARDENED_LDFLAGS -Wl,-z,separate-code"],, [[$LDFLAG_WERROR]])
  AX_CHECK_LINK_FLAG([[-fPIE -pie]], [PIE_FLAGS="-fPIE"; HARDENED_LDFLAGS="$HARDENED_LDFLAGS -pie"],, [[$CXXFLAG_WERROR]])

  case $host in
    *mingw*)
       AC_CHECK_LIB([ssp],      [main],, AC_MSG_ERROR(libssp missing))
    ;;
  esac
fi

dnl These flags are specific to ld64, and may cause issues with other linkers.
dnl For example: GNU ld will interpret -dead_strip as -de and then try and use
dnl "ad_strip" as the symbol for the entry point.
if test x$TARGET_OS = xdarwin; then
  AX_CHECK_LINK_FLAG([[-Wl,-dead_strip]], [LDFLAGS="$LDFLAGS -Wl,-dead_strip"],, [[$LDFLAG_WERROR]])
  AX_CHECK_LINK_FLAG([[-Wl,-dead_strip_dylibs]], [LDFLAGS="$LDFLAGS -Wl,-dead_strip_dylibs"],, [[$LDFLAG_WERROR]])
  AX_CHECK_LINK_FLAG([[-Wl,-bind_at_load]], [HARDENED_LDFLAGS="$HARDENED_LDFLAGS -Wl,-bind_at_load"],, [[$LDFLAG_WERROR]])
fi

AC_CHECK_HEADERS([endian.h sys/endian.h byteswap.h stdio.h stdlib.h unistd.h strings.h sys/types.h sys/stat.h sys/select.h sys/prctl.h sys/sysctl.h vm/vm_param.h sys/vmmeter.h sys/resources.h])

AC_CHECK_DECLS([getifaddrs, freeifaddrs],[CHECK_SOCKET],,
    [#include <sys/types.h>
    #include <ifaddrs.h>]
)
AC_CHECK_DECLS([strnlen])

dnl These are used for daemonization in blackmored
AC_CHECK_DECLS([fork])
AC_CHECK_DECLS([setsid])

AC_CHECK_DECLS([pipe2])

AC_CHECK_DECLS([le16toh, le32toh, le64toh, htole16, htole32, htole64, be16toh, be32toh, be64toh, htobe16, htobe32, htobe64],,,
		[#if HAVE_ENDIAN_H
                 #include <endian.h>
                 #elif HAVE_SYS_ENDIAN_H
                 #include <sys/endian.h>
                 #endif])

AC_CHECK_DECLS([bswap_16, bswap_32, bswap_64],,,
		[#if HAVE_BYTESWAP_H
                 #include <byteswap.h>
                 #endif])

AC_MSG_CHECKING(for __builtin_clzl)
AC_COMPILE_IFELSE([AC_LANG_PROGRAM([[ ]], [[
 (void) __builtin_clzl(0);
  ]])],
 [ AC_MSG_RESULT(yes); AC_DEFINE(HAVE_BUILTIN_CLZL, 1, [Define this symbol if you have __builtin_clzl])],
 [ AC_MSG_RESULT(no)]
)

AC_MSG_CHECKING(for __builtin_clzll)
AC_COMPILE_IFELSE([AC_LANG_PROGRAM([[ ]], [[
  (void) __builtin_clzll(0);
  ]])],
 [ AC_MSG_RESULT(yes); AC_DEFINE(HAVE_BUILTIN_CLZLL, 1, [Define this symbol if you have __builtin_clzll])],
 [ AC_MSG_RESULT(no)]
)

dnl Check for malloc_info (for memory statistics information in getmemoryinfo)
AC_MSG_CHECKING(for getmemoryinfo)
AC_COMPILE_IFELSE([AC_LANG_PROGRAM([[#include <malloc.h>]],
 [[ int f = malloc_info(0, NULL); ]])],
 [ AC_MSG_RESULT(yes); AC_DEFINE(HAVE_MALLOC_INFO, 1,[Define this symbol if you have malloc_info]) ],
 [ AC_MSG_RESULT(no)]
)

dnl Check for mallopt(M_ARENA_MAX) (to set glibc arenas)
AC_MSG_CHECKING(for mallopt M_ARENA_MAX)
AC_COMPILE_IFELSE([AC_LANG_PROGRAM([[#include <malloc.h>]],
 [[ mallopt(M_ARENA_MAX, 1); ]])],
 [ AC_MSG_RESULT(yes); AC_DEFINE(HAVE_MALLOPT_ARENA_MAX, 1,[Define this symbol if you have mallopt with M_ARENA_MAX]) ],
 [ AC_MSG_RESULT(no)]
)

dnl Check for posix_fallocate
AC_MSG_CHECKING(for posix_fallocate)
AC_COMPILE_IFELSE([AC_LANG_PROGRAM([[
                   // same as in src/util/system.cpp
                   #ifdef __linux__
                   #ifdef _POSIX_C_SOURCE
                   #undef _POSIX_C_SOURCE
                   #endif
                   #define _POSIX_C_SOURCE 200112L
                   #endif // __linux__
                   #include <fcntl.h>]],
                   [[ int f = posix_fallocate(0, 0, 0); ]])],
 [ AC_MSG_RESULT(yes); AC_DEFINE(HAVE_POSIX_FALLOCATE, 1,[Define this symbol if you have posix_fallocate]) ],
 [ AC_MSG_RESULT(no)]
)

AC_MSG_CHECKING([for default visibility attribute])
AC_COMPILE_IFELSE([AC_LANG_SOURCE([
  int foo(void) __attribute__((visibility("default")));
  int main(){}
  ])],
  [
    AC_DEFINE(HAVE_DEFAULT_VISIBILITY_ATTRIBUTE,1,[Define if the visibility attribute is supported.])
    AC_MSG_RESULT(yes)
  ],
  [
    AC_MSG_RESULT(no)
    if test x$use_reduce_exports = xyes; then
      AC_MSG_ERROR([Cannot find a working visibility attribute. Use --disable-reduce-exports.])
    fi
  ]
)

AC_MSG_CHECKING([for dllexport attribute])
AC_COMPILE_IFELSE([AC_LANG_SOURCE([
  __declspec(dllexport) int foo(void);
  int main(){}
  ])],
  [
    AC_DEFINE(HAVE_DLLEXPORT_ATTRIBUTE,1,[Define if the dllexport attribute is supported.])
    AC_MSG_RESULT(yes)
  ],
  [AC_MSG_RESULT(no)]
)

dnl thread_local is currently disabled when building with glibc back compat.
dnl Our minimum supported glibc is 2.17, however support for thread_local
dnl did not arrive in glibc until 2.18.
if test "x$use_thread_local" = xyes || { test "x$use_thread_local" = xauto && test "x$use_glibc_compat" = xno; }; then
  TEMP_LDFLAGS="$LDFLAGS"
  LDFLAGS="$TEMP_LDFLAGS $PTHREAD_CFLAGS"
  AC_MSG_CHECKING([for thread_local support])
  AC_LINK_IFELSE([AC_LANG_SOURCE([
    #include <thread>
    static thread_local int foo = 0;
    static void run_thread() { foo++;}
    int main(){
    for(int i = 0; i < 10; i++) { std::thread(run_thread).detach();}
    return foo;
    }
    ])],
    [
     case $host in
       *mingw*)
          dnl mingw32's implementation of thread_local has also been shown to behave
          dnl erroneously under concurrent usage; see:
          dnl https://gist.github.com/jamesob/fe9a872051a88b2025b1aa37bfa98605
          AC_MSG_RESULT(no)
          ;;
        *freebsd*)
          dnl FreeBSD's implementation of thread_local is also buggy (per
          dnl https://groups.google.com/d/msg/bsdmailinglist/22ncTZAbDp4/Dii_pII5AwAJ)
          AC_MSG_RESULT(no)
          ;;
        *)
          AC_DEFINE(HAVE_THREAD_LOCAL,1,[Define if thread_local is supported.])
          AC_MSG_RESULT(yes)
          ;;
      esac
    ],
    [
      AC_MSG_RESULT(no)
    ]
  )
  LDFLAGS="$TEMP_LDFLAGS"
fi

dnl check for gmtime_r(), fallback to gmtime_s() if that is unavailable
dnl fail if neither are available.
AC_MSG_CHECKING(for gmtime_r)
AC_COMPILE_IFELSE([AC_LANG_PROGRAM([[#include <ctime>]],
  [[ gmtime_r((const time_t *) nullptr, (struct tm *) nullptr); ]])],
  [ AC_MSG_RESULT(yes); AC_DEFINE(HAVE_GMTIME_R, 1, [Define this symbol if gmtime_r is available]) ],
  [ AC_MSG_RESULT(no);
    AC_MSG_CHECKING(for gmtime_s);
    AC_COMPILE_IFELSE([AC_LANG_PROGRAM([[#include <ctime>]],
       [[ gmtime_s((struct tm *) nullptr, (const time_t *) nullptr); ]])],
       [ AC_MSG_RESULT(yes)],
       [ AC_MSG_RESULT(no); AC_MSG_ERROR(Both gmtime_r and gmtime_s are unavailable) ]
    )
  ]
)

dnl Check for different ways of gathering OS randomness
AC_MSG_CHECKING(for Linux getrandom syscall)
AC_COMPILE_IFELSE([AC_LANG_PROGRAM([[#include <unistd.h>
  #include <sys/syscall.h>
  #include <linux/random.h>]],
 [[ syscall(SYS_getrandom, nullptr, 32, 0); ]])],
 [ AC_MSG_RESULT(yes); AC_DEFINE(HAVE_SYS_GETRANDOM, 1,[Define this symbol if the Linux getrandom system call is available]) ],
 [ AC_MSG_RESULT(no)]
)

AC_MSG_CHECKING(for getentropy)
AC_COMPILE_IFELSE([AC_LANG_PROGRAM([[#include <unistd.h>]],
 [[ getentropy(nullptr, 32) ]])],
 [ AC_MSG_RESULT(yes); AC_DEFINE(HAVE_GETENTROPY, 1,[Define this symbol if the BSD getentropy system call is available]) ],
 [ AC_MSG_RESULT(no)]
)

AC_MSG_CHECKING(for getentropy via random.h)
AC_COMPILE_IFELSE([AC_LANG_PROGRAM([[#include <unistd.h>
 #include <sys/random.h>]],
 [[ getentropy(nullptr, 32) ]])],
 [ AC_MSG_RESULT(yes); AC_DEFINE(HAVE_GETENTROPY_RAND, 1,[Define this symbol if the BSD getentropy system call is available with sys/random.h]) ],
 [ AC_MSG_RESULT(no)]
)

AC_MSG_CHECKING(for sysctl)
AC_COMPILE_IFELSE([AC_LANG_PROGRAM([[#include <sys/types.h>
  #include <sys/sysctl.h>]],
 [[ #ifdef __linux__
    #error "Don't use sysctl on Linux, it's deprecated even when it works"
    #endif
    sysctl(nullptr, 2, nullptr, nullptr, nullptr, 0); ]])],
 [ AC_MSG_RESULT(yes); AC_DEFINE(HAVE_SYSCTL, 1,[Define this symbol if the BSD sysctl() is available]) ],
 [ AC_MSG_RESULT(no)]
)

AC_MSG_CHECKING(for sysctl KERN_ARND)
AC_COMPILE_IFELSE([AC_LANG_PROGRAM([[#include <sys/types.h>
  #include <sys/sysctl.h>]],
 [[ #ifdef __linux__
    #error "Don't use sysctl on Linux, it's deprecated even when it works"
    #endif
    static int name[2] = {CTL_KERN, KERN_ARND};
    sysctl(name, 2, nullptr, nullptr, nullptr, 0); ]])],
 [ AC_MSG_RESULT(yes); AC_DEFINE(HAVE_SYSCTL_ARND, 1,[Define this symbol if the BSD sysctl(KERN_ARND) is available]) ],
 [ AC_MSG_RESULT(no)]
)

AC_MSG_CHECKING(for if type char equals int8_t)
AC_COMPILE_IFELSE([AC_LANG_PROGRAM([[#include <stdint.h>
  #include <type_traits>]],
 [[ static_assert(std::is_same<int8_t, char>::value, ""); ]])],
 [ AC_MSG_RESULT(yes); AC_DEFINE(CHAR_EQUALS_INT8, 1,[Define this symbol if type char equals int8_t]) ],
 [ AC_MSG_RESULT(no)]
)

AC_MSG_CHECKING(for fdatasync)
AC_COMPILE_IFELSE([AC_LANG_PROGRAM([[#include <unistd.h>]],
 [[ fdatasync(0); ]])],
 [ AC_MSG_RESULT(yes); HAVE_FDATASYNC=1 ],
 [ AC_MSG_RESULT(no); HAVE_FDATASYNC=0 ]
)
AC_DEFINE_UNQUOTED([HAVE_FDATASYNC], [$HAVE_FDATASYNC], [Define to 1 if fdatasync is available.])

AC_MSG_CHECKING(for F_FULLFSYNC)
AC_COMPILE_IFELSE([AC_LANG_PROGRAM([[#include <fcntl.h>]],
 [[ fcntl(0, F_FULLFSYNC, 0); ]])],
 [ AC_MSG_RESULT(yes); HAVE_FULLFSYNC=1 ],
 [ AC_MSG_RESULT(no); HAVE_FULLFSYNC=0 ]
)

AC_MSG_CHECKING(for O_CLOEXEC)
AC_COMPILE_IFELSE([AC_LANG_PROGRAM([[#include <fcntl.h>]],
 [[ open("", O_CLOEXEC); ]])],
 [ AC_MSG_RESULT(yes); HAVE_O_CLOEXEC=1 ],
 [ AC_MSG_RESULT(no); HAVE_O_CLOEXEC=0 ]
)
AC_DEFINE_UNQUOTED([HAVE_O_CLOEXEC], [$HAVE_O_CLOEXEC], [Define to 1 if O_CLOEXEC flag is available.])

dnl crc32c platform checks
AC_MSG_CHECKING(for __builtin_prefetch)
AC_COMPILE_IFELSE([AC_LANG_PROGRAM([[ ]], [[
  char data = 0;
  const char* address = &data;
  __builtin_prefetch(address, 0, 0);
  ]])],
 [ AC_MSG_RESULT(yes); HAVE_BUILTIN_PREFETCH=1 ],
 [ AC_MSG_RESULT(no); HAVE_BUILTIN_PREFETCH=0 ]
)

AC_MSG_CHECKING(for _mm_prefetch)
AC_COMPILE_IFELSE([AC_LANG_PROGRAM([[#include <xmmintrin.h>]], [[
  char data = 0;
  const char* address = &data;
  _mm_prefetch(address, _MM_HINT_NTA);
  ]])],
 [ AC_MSG_RESULT(yes); HAVE_MM_PREFETCH=1 ],
 [ AC_MSG_RESULT(no); HAVE_MM_PREFETCH=0 ]
)

AC_MSG_CHECKING(for strong getauxval support in the system headers)
AC_COMPILE_IFELSE([AC_LANG_PROGRAM([[
    #include <arm_acle.h>
    #include <arm_neon.h>
    #include <sys/auxv.h>
  ]], [[
    getauxval(AT_HWCAP);
  ]])],
 [ AC_MSG_RESULT(yes); HAVE_STRONG_GETAUXVAL=1; AC_DEFINE(HAVE_STRONG_GETAUXVAL, 1, [Define this symbol to build code that uses getauxval)]) ],
 [ AC_MSG_RESULT(no); HAVE_STRONG_GETAUXVAL=0 ]
)

AC_MSG_CHECKING(for weak getauxval support in the compiler)
AC_COMPILE_IFELSE([AC_LANG_PROGRAM([[
    #ifdef __linux__
    unsigned long getauxval(unsigned long type) __attribute__((weak));
    #define AT_HWCAP 16
    #endif
  ]], [[
    getauxval(AT_HWCAP);
  ]])],
 [ AC_MSG_RESULT(yes); HAVE_WEAK_GETAUXVAL=1; AC_DEFINE(HAVE_WEAK_GETAUXVAL, 1, [Define this symbol to build code that uses getauxval (weak linking)]) ],
 [ AC_MSG_RESULT(no); HAVE_WEAK_GETAUXVAL=0 ]
)

AC_MSG_CHECKING([for std::system])
AC_LINK_IFELSE(
    [ AC_LANG_PROGRAM(
        [[ #include <cstdlib> ]],
        [[ int nErr = std::system(""); ]]
    )],
    [ AC_MSG_RESULT(yes); AC_DEFINE(HAVE_STD__SYSTEM, 1, Define to 1 if std::system is available.)],
    [ AC_MSG_RESULT(no) ]
)

AC_MSG_CHECKING([for ::_wsystem])
AC_LINK_IFELSE(
    [ AC_LANG_PROGRAM(
        [[ ]],
        [[ int nErr = ::_wsystem(""); ]]
    )],
    [ AC_MSG_RESULT(yes); AC_DEFINE(HAVE_WSYSTEM, 1, Define to 1 if ::wsystem is available.)],
    [ AC_MSG_RESULT(no) ]
)

AC_DEFINE([HAVE_SYSTEM], [HAVE_STD__SYSTEM || HAVE_WSYSTEM], [std::system or ::wsystem])

LEVELDB_CPPFLAGS=
LIBLEVELDB=
LIBMEMENV=
AM_CONDITIONAL([EMBEDDED_LEVELDB],[true])
AC_SUBST(LEVELDB_CPPFLAGS)
AC_SUBST(LIBLEVELDB)
AC_SUBST(LIBMEMENV)

dnl SUPPRESSED_CPPFLAGS=SUPPRESS_WARNINGS([$SOME_CPPFLAGS])
dnl Replace -I with -isystem in $SOME_CPPFLAGS to suppress warnings from
dnl headers from its include directories and return the result.
dnl See -isystem documentation:
dnl https://gcc.gnu.org/onlinedocs/gcc/Directory-Options.html
dnl https://clang.llvm.org/docs/ClangCommandLineReference.html#cmdoption-clang-isystem-directory
dnl Do not change "-I/usr/include" to "-isystem /usr/include" because that
dnl is not necessary (/usr/include is already a system directory) and because
dnl it would break GCC's #include_next.
AC_DEFUN([SUPPRESS_WARNINGS],
         [$(echo $1 |${SED} -E -e 's/(^| )-I/\1-isystem /g' -e 's;-isystem /usr/include([/ ]|$);-I/usr/include\1;g')])

dnl enable-fuzz should disable all other targets
if test "x$enable_fuzz" = "xyes"; then
  AC_MSG_WARN(enable-fuzz will disable all other targets and force --enable-fuzz-binary=yes)
  build_bitcoin_utils=no
  build_bitcoin_cli=no
  build_bitcoin_tx=no
  build_bitcoin_util=no
  build_bitcoin_wallet=no
  build_bitcoind=no
  build_bitcoin_libs=no
  bitcoin_enable_qt=no
  bitcoin_enable_qt_test=no
  bitcoin_enable_qt_dbus=no
  enable_wallet=no
  use_bench=no
  use_external_signer=no
  use_upnp=no
  use_natpmp=no
  use_zmq=no
  enable_fuzz_binary=yes

  AX_CHECK_PREPROC_FLAG([-DABORT_ON_FAILED_ASSUME],[[DEBUG_CPPFLAGS="$DEBUG_CPPFLAGS -DABORT_ON_FAILED_ASSUME"]],,[[$CXXFLAG_WERROR]])

  AC_MSG_CHECKING([whether main function is needed for fuzz binary])
  AX_CHECK_LINK_FLAG(
    [[-fsanitize=$use_sanitizers]],
    [AC_MSG_RESULT([no])],
    [AC_MSG_RESULT([yes])
     CPPFLAGS="$CPPFLAGS -DPROVIDE_FUZZ_MAIN_FUNCTION"],
    [],
    [AC_LANG_PROGRAM([[
      #include <cstdint>
      #include <cstddef>
      extern "C" int LLVMFuzzerTestOneInput(const uint8_t *data, size_t size) { return 0; }
      /* comment to remove the main function ...
     ]],[[
      */ int not_main() {
     ]])])
else
  BITCOIN_QT_INIT

  dnl sets $bitcoin_enable_qt, $bitcoin_enable_qt_test, $bitcoin_enable_qt_dbus
  BITCOIN_QT_CONFIGURE([5.9.5])

  dnl Keep a copy of the original $QT_INCLUDES and use it when invoking qt's moc
  QT_INCLUDES_UNSUPPRESSED=$QT_INCLUDES
  if test x$suppress_external_warnings != xno ; then
    QT_INCLUDES=SUPPRESS_WARNINGS($QT_INCLUDES)
    QT_DBUS_INCLUDES=SUPPRESS_WARNINGS($QT_DBUS_INCLUDES)
    QT_TEST_INCLUDES=SUPPRESS_WARNINGS($QT_TEST_INCLUDES)
  fi

  CPPFLAGS="$CPPFLAGS -DPROVIDE_FUZZ_MAIN_FUNCTION"
fi

<<<<<<< HEAD
if test x$enable_wallet != xno; then
    dnl Check for libdb_cxx only if wallet enabled
    if test "x$use_bdb" != "xno"; then
      BITCOIN_FIND_BDB62
      if test x$suppress_external_warnings != xno ; then
        BDB_CPPFLAGS=SUPPRESS_WARNINGS($BDB_CPPFLAGS)
      fi
    fi

    dnl Check for sqlite3
    if test "x$use_sqlite" != "xno"; then
      PKG_CHECK_MODULES([SQLITE], [sqlite3 >= 3.7.17], [have_sqlite=yes], [have_sqlite=no])
    fi
    AC_MSG_CHECKING([whether to build wallet with support for sqlite])
    if test "x$use_sqlite" = "xno"; then
      use_sqlite=no
    elif test "x$have_sqlite" = "xno"; then
      if test "x$use_sqlite" = "xyes"; then
        AC_MSG_ERROR([sqlite support requested but cannot be built. Use --without-sqlite])
      fi
      use_sqlite=no
    else
      if test x$use_sqlite != xno; then
        AC_DEFINE([USE_SQLITE],[1],[Define if sqlite support should be compiled in])
        use_sqlite=yes
      fi
    fi
    AC_MSG_RESULT([$use_sqlite])

    dnl Disable wallet if both --without-bdb and --without-sqlite
    if test "x$use_bdb$use_sqlite" = "xnono"; then
        if test "x$enable_wallet" = "xyes"; then
            AC_MSG_ERROR([wallet functionality requested but no BDB or SQLite support available.])
        fi
        enable_wallet=no
    fi
fi

if test x$use_ebpf != xno; then
  AC_MSG_CHECKING([whether eBPF tracepoints are supported])
  AC_COMPILE_IFELSE([
    AC_LANG_PROGRAM(
      [#include <sys/sdt.h>],
      [DTRACE_PROBE("context", "event");]
    )],
    [AC_MSG_RESULT(yes); have_sdt=yes; AC_DEFINE([ENABLE_TRACING], [1], [Define to 1 to enable eBPF user static defined tracepoints])],
    [AC_MSG_RESULT(no); have_sdt=no;]
  )
=======
dnl sets $bitcoin_enable_qt, $bitcoin_enable_qt_test, $bitcoin_enable_qt_dbus
BITCOIN_QT_CONFIGURE([5.9.5])

dnl Keep a copy of the original $QT_INCLUDES and use it when invoking qt's moc
QT_INCLUDES_UNSUPPRESSED=$QT_INCLUDES
if test x$suppress_external_warnings != xno ; then
  QT_INCLUDES=SUPPRESS_WARNINGS($QT_INCLUDES)
  QT_DBUS_INCLUDES=SUPPRESS_WARNINGS($QT_DBUS_INCLUDES)
  QT_TEST_INCLUDES=SUPPRESS_WARNINGS($QT_TEST_INCLUDES)
fi

if test x$enable_wallet != xno; then
    dnl Check for libdb_cxx only if wallet enabled
    BITCOIN_FIND_BDB62
    if test x$suppress_external_warnings != xno ; then
      BDB_CPPFLAGS=SUPPRESS_WARNINGS($BDB_CPPFLAGS)
    fi
>>>>>>> 69948161
fi

dnl Check for libminiupnpc (optional)
if test x$use_upnp != xno; then
  AC_CHECK_HEADERS(
    [miniupnpc/miniupnpc.h miniupnpc/upnpcommands.h miniupnpc/upnperrors.h],
    [AC_CHECK_LIB([miniupnpc], [upnpDiscover], [MINIUPNPC_LIBS=-lminiupnpc], [have_miniupnpc=no])],
    [have_miniupnpc=no]
  )
dnl The minimum supported miniUPnPc API version is set to 10. This keeps compatibility
dnl with Ubuntu 16.04 LTS and Debian 8 libminiupnpc-dev packages.
if test x$have_miniupnpc != xno; then
  AC_MSG_CHECKING([whether miniUPnPc API version is supported])
  AC_PREPROC_IFELSE([AC_LANG_PROGRAM([[
      @%:@include <miniupnpc/miniupnpc.h>
    ]], [[
      #if MINIUPNPC_API_VERSION >= 10
      // Everything is okay
      #else
      #  error miniUPnPc API version is too old
      #endif
    ]])],[
      AC_MSG_RESULT(yes)
    ],[
    AC_MSG_RESULT(no)
    AC_MSG_WARN([miniUPnPc API version < 10 is unsupported, disabling UPnP support.])
    have_miniupnpc=no
  ])
fi
fi

dnl Check for libnatpmp (optional).
if test "x$use_natpmp" != xno; then
  AC_CHECK_HEADERS([natpmp.h],
                   [AC_CHECK_LIB([natpmp], [initnatpmp], [NATPMP_LIBS=-lnatpmp], [have_natpmp=no])],
                   [have_natpmp=no])
fi

if test x$build_bitcoin_wallet$build_bitcoin_cli$build_bitcoin_tx$build_bitcoind$bitcoin_enable_qt$use_tests$use_bench = xnonononononono; then
  use_boost=no
else
  use_boost=yes
fi

if test x$use_boost = xyes; then

  dnl Check for Boost headers
  AX_BOOST_BASE([1.64.0],[],[AC_MSG_ERROR([Boost is not available!])])
  if test x$want_boost = xno; then
    AC_MSG_ERROR([[only libbitcoinconsensus can be built without boost]])
  fi
  AX_BOOST_SYSTEM
  AX_BOOST_FILESYSTEM
<<<<<<< HEAD
  AX_BOOST_THREAD
=======
  AX_BOOST_PROGRAM_OPTIONS
  AX_BOOST_THREAD
  AX_BOOST_RANDOM
  AX_BOOST_CHRONO
>>>>>>> 69948161

  if test x$suppress_external_warnings != xno; then
    BOOST_CPPFLAGS=SUPPRESS_WARNINGS($BOOST_CPPFLAGS)
  fi
<<<<<<< HEAD

  BOOST_LIBS="$BOOST_LDFLAGS $BOOST_SYSTEM_LIB $BOOST_FILESYSTEM_LIB $BOOST_THREAD_LIB"
fi

if test "x$use_external_signer" != xno; then
  AC_DEFINE([ENABLE_EXTERNAL_SIGNER],,[define if external signer support is enabled])
=======

  BOOST_LIBS="$BOOST_LDFLAGS $BOOST_SYSTEM_LIB $BOOST_FILESYSTEM_LIB $BOOST_PROGRAM_OPTIONS_LIB $BOOST_THREAD_LIB $BOOST_CHRONO_LIB $BOOST_RANDOM_LIB"
>>>>>>> 69948161
fi
AM_CONDITIONAL([ENABLE_EXTERNAL_SIGNER], [test "x$use_external_signer" = "xyes"])

dnl Check for reduced exports
if test x$use_reduce_exports = xyes; then
  AX_CHECK_COMPILE_FLAG([-fvisibility=hidden],[CXXFLAGS="$CXXFLAGS -fvisibility=hidden"],
  [AC_MSG_ERROR([Cannot set hidden symbol visibility. Use --disable-reduce-exports.])],[[$CXXFLAG_WERROR]])
  AX_CHECK_LINK_FLAG([[-Wl,--exclude-libs,ALL]],[RELDFLAGS="-Wl,--exclude-libs,ALL"],,[[$LDFLAG_WERROR]])
fi

if test x$use_tests = xyes; then

  if test x$HEXDUMP = x; then
    AC_MSG_ERROR(hexdump is required for tests)
  fi

  if test x$use_boost = xyes; then

    AX_BOOST_UNIT_TEST_FRAMEWORK

    dnl Determine if -DBOOST_TEST_DYN_LINK is needed
    AC_MSG_CHECKING([for dynamic linked boost test])
    TEMP_LIBS="$LIBS"
    LIBS="$LIBS $BOOST_LDFLAGS $BOOST_UNIT_TEST_FRAMEWORK_LIB"
    TEMP_CPPFLAGS="$CPPFLAGS"
    CPPFLAGS="$CPPFLAGS $BOOST_CPPFLAGS"
    AC_LINK_IFELSE([AC_LANG_SOURCE([
         #define BOOST_TEST_DYN_LINK
         #define BOOST_TEST_MAIN
          #include <boost/test/unit_test.hpp>

         ])],
      [AC_MSG_RESULT(yes)]
      [TESTDEFS="$TESTDEFS -DBOOST_TEST_DYN_LINK"],
      [AC_MSG_RESULT(no)])
    LIBS="$TEMP_LIBS"
    CPPFLAGS="$TEMP_CPPFLAGS"

  fi
fi

dnl libevent check

if test x$build_bitcoin_cli$build_bitcoind$bitcoin_enable_qt$use_tests$use_bench != xnonononono; then
  PKG_CHECK_MODULES([EVENT], [libevent >= 2.0.21], [use_libevent=yes], [AC_MSG_ERROR([libevent version 2.0.21 or greater not found.])])
  if test x$TARGET_OS != xwindows; then
    PKG_CHECK_MODULES([EVENT_PTHREADS], [libevent_pthreads >= 2.0.21],, [AC_MSG_ERROR([libevent_pthreads version 2.0.21 or greater not found.])])
  fi

  if test x$suppress_external_warnings != xno; then
    EVENT_CFLAGS=SUPPRESS_WARNINGS($EVENT_CFLAGS)
  fi
fi

PKG_CHECK_MODULES([SSL], [libssl],, [AC_MSG_ERROR(openssl not found.)])
PKG_CHECK_MODULES([CRYPTO], [libcrypto],,[AC_MSG_ERROR(libcrypto not found.)])

dnl QR Code encoding library check

if test "x$use_qr" != xno; then
  BITCOIN_QT_CHECK([PKG_CHECK_MODULES([QR], [libqrencode], [have_qrencode=yes], [have_qrencode=no])])
fi

dnl ZMQ check

if test "x$use_zmq" = xyes; then
  PKG_CHECK_MODULES([ZMQ], [libzmq >= 4],
    AC_DEFINE([ENABLE_ZMQ], [1], [Define to 1 to enable ZMQ functions]),
    [AC_DEFINE([ENABLE_ZMQ], [0], [Define to 1 to enable ZMQ functions])
    AC_MSG_WARN([libzmq version 4.x or greater not found, disabling])
    use_zmq=no])
else
  AC_DEFINE_UNQUOTED([ENABLE_ZMQ], [0], [Define to 1 to enable ZMQ functions])
fi

if test "x$use_zmq" = xyes; then
  dnl Assume libzmq was built for static linking
  case $host in
    *mingw*)
      ZMQ_CFLAGS="$ZMQ_CFLAGS -DZMQ_STATIC"
    ;;
  esac
fi

<<<<<<< HEAD
=======
dnl protobuf check

BITCOIN_QT_CHECK(AC_CHECK_LIB([protobuf] ,[main],[PROTOBUF_LIBS=-lprotobuf], BITCOIN_QT_FAIL(libprotobuf not found)))
BITCOIN_QT_PATH_PROGS([PROTOC], [protoc],$protoc_bin_path)

>>>>>>> 69948161
dnl univalue check

need_bundled_univalue=yes
if test x$build_bitcoin_wallet$build_bitcoin_cli$build_bitcoin_tx$build_bitcoin_util$build_bitcoind$bitcoin_enable_qt$use_tests$use_bench = xnononononononono; then
  need_bundled_univalue=no
else
  if test x$system_univalue != xno; then
    PKG_CHECK_MODULES([UNIVALUE], [libunivalue >= 1.0.4], [found_univalue=yes], [found_univalue=no])
    if test x$found_univalue = xyes; then
      system_univalue=yes
      need_bundled_univalue=no
    elif test x$system_univalue = xyes; then
      AC_MSG_ERROR([univalue not found])
    else
      system_univalue=no
    fi
  fi

  if test x$need_bundled_univalue = xyes; then
    UNIVALUE_CFLAGS='-I$(srcdir)/univalue/include'
    UNIVALUE_LIBS='univalue/libunivalue.la'
  fi
fi

save_CXXFLAGS="${CXXFLAGS}"
CXXFLAGS="${CXXFLAGS} ${CRYPTO_CFLAGS} ${SSL_CFLAGS}"
AC_CHECK_DECLS([EVP_MD_CTX_new],,,[AC_INCLUDES_DEFAULT
#include <openssl/x509_vfy.h>
])
CXXFLAGS="${save_CXXFLAGS}"

AM_CONDITIONAL([EMBEDDED_UNIVALUE],[test x$need_bundled_univalue = xyes])
AC_SUBST(UNIVALUE_CFLAGS)
AC_SUBST(UNIVALUE_LIBS)

<<<<<<< HEAD
dnl libmultiprocess library check

libmultiprocess_found=no
if test "x$with_libmultiprocess" = xyes || test "x$with_libmultiprocess" = xauto; then
  m4_ifdef([PKG_CHECK_MODULES], [PKG_CHECK_MODULES([LIBMULTIPROCESS], [libmultiprocess], [
     libmultiprocess_found=yes;
     libmultiprocess_prefix=`$PKG_CONFIG --variable=prefix libmultiprocess`;
  ], [true])])
elif test "x$with_libmultiprocess" != xno; then
  AC_MSG_ERROR([--with-libmultiprocess=$with_libmultiprocess value is not yes, auto, or no])
fi
AC_SUBST(LIBMULTIPROCESS_CFLAGS)
AC_SUBST(LIBMULTIPROCESS_LIBS)

dnl Enable multiprocess check

if test "x$enable_multiprocess" = xyes; then
  if test "x$libmultiprocess_found" != xyes; then
    AC_MSG_ERROR([--enable-multiprocess=yes option specified but libmultiprocess library was not found. May need to install libmultiprocess library, or specify install path with PKG_CONFIG_PATH environment variable. Running 'pkg-config --debug libmultiprocess' may be helpful for debugging.])
  fi
  build_multiprocess=yes
elif test "x$enable_multiprocess" = xauto; then
  build_multiprocess=$libmultiprocess_found
else
  build_multiprocess=no
fi

AM_CONDITIONAL([BUILD_MULTIPROCESS],[test "x$build_multiprocess" = xyes])
AM_CONDITIONAL([BUILD_BITCOIN_NODE], [test "x$build_multiprocess" = xyes])
AM_CONDITIONAL([BUILD_BITCOIN_GUI], [test "x$build_multiprocess" = xyes])

dnl codegen tools check

if test x$build_multiprocess != xno; then
  if test "x$with_mpgen" = xyes || test "x$with_mpgen" = xauto; then
    MPGEN_PREFIX="$libmultiprocess_prefix"
  elif test "x$with_mpgen" != xno; then
    MPGEN_PREFIX="$with_mpgen";
  fi
  AC_SUBST(MPGEN_PREFIX)
fi
=======
>>>>>>> 69948161

AC_MSG_CHECKING([whether to build blackmored])
AM_CONDITIONAL([BUILD_BITCOIND], [test x$build_bitcoind = xyes])
AC_MSG_RESULT($build_bitcoind)

AC_MSG_CHECKING([whether to build blackmored-cli])
AM_CONDITIONAL([BUILD_BITCOIN_CLI], [test x$build_bitcoin_cli = xyes])
AC_MSG_RESULT($build_bitcoin_cli)

AC_MSG_CHECKING([whether to build blackmored-tx])
AM_CONDITIONAL([BUILD_BITCOIN_TX], [test x$build_bitcoin_tx = xyes])
AC_MSG_RESULT($build_bitcoin_tx)

AC_MSG_CHECKING([whether to build blackmored-wallet])
AM_CONDITIONAL([BUILD_BITCOIN_WALLET], [test x$build_bitcoin_wallet = xyes])
AC_MSG_RESULT($build_bitcoin_wallet)

AC_MSG_CHECKING([whether to build blackmore-util])
AM_CONDITIONAL([BUILD_BITCOIN_UTIL], [test x$build_bitcoin_util = xyes])
AC_MSG_RESULT($build_bitcoin_util)

AC_MSG_CHECKING([whether to build libraries])
AM_CONDITIONAL([BUILD_BITCOIN_LIBS], [test x$build_bitcoin_libs = xyes])
if test x$build_bitcoin_libs = xyes; then
  AC_DEFINE(HAVE_CONSENSUS_LIB, 1, [Define this symbol if the consensus lib has been built])
  AC_CONFIG_FILES([libbitcoinconsensus.pc:libbitcoinconsensus.pc.in])
fi
AC_MSG_RESULT($build_bitcoin_libs)

AC_LANG_POP

if test "x$use_ccache" != "xno"; then
  AC_MSG_CHECKING(if ccache should be used)
  if test x$CCACHE = x; then
    if test "x$use_ccache" = "xyes"; then
      AC_MSG_ERROR([ccache not found.]);
    else
      use_ccache=no
    fi
  else
    use_ccache=yes
    CC="$ac_cv_path_CCACHE $CC"
    CXX="$ac_cv_path_CCACHE $CXX"
  fi
  AC_MSG_RESULT($use_ccache)
  if test "x$use_ccache" = "xyes"; then
    AX_CHECK_COMPILE_FLAG([-fdebug-prefix-map=A=B],[DEBUG_CXXFLAGS="$DEBUG_CXXFLAGS -fdebug-prefix-map=\$(abs_srcdir)=."],,[[$CXXFLAG_WERROR]])
    AX_CHECK_PREPROC_FLAG([-fmacro-prefix-map=A=B],[DEBUG_CPPFLAGS="$DEBUG_CPPFLAGS -fmacro-prefix-map=\$(abs_srcdir)=."],,[[$CXXFLAG_WERROR]])
  fi
fi

dnl enable wallet
AC_MSG_CHECKING([if wallet should be enabled])
if test x$enable_wallet != xno; then
  AC_MSG_RESULT(yes)
  AC_DEFINE_UNQUOTED([ENABLE_WALLET],[1],[Define to 1 to enable wallet functions])
  enable_wallet=yes

else
  AC_MSG_RESULT(no)
fi

dnl enable upnp support
AC_MSG_CHECKING([whether to build with support for UPnP])
if test x$have_miniupnpc = xno; then
  if test x$use_upnp = xyes; then
     AC_MSG_ERROR("UPnP requested but cannot be built. Use --without-miniupnpc.")
  fi
  AC_MSG_RESULT(no)
  use_upnp=no
else
  if test x$use_upnp != xno; then
    AC_MSG_RESULT(yes)
    AC_MSG_CHECKING([whether to build with UPnP enabled by default])
    use_upnp=yes
    upnp_setting=0
    if test x$use_upnp_default != xno; then
      use_upnp_default=yes
      upnp_setting=1
    fi
    AC_MSG_RESULT($use_upnp_default)
    AC_DEFINE_UNQUOTED([USE_UPNP],[$upnp_setting],[UPnP support not compiled if undefined, otherwise value (0 or 1) determines default state])
    if test x$TARGET_OS = xwindows; then
      MINIUPNPC_CPPFLAGS="-DSTATICLIB -DMINIUPNP_STATICLIB"
    fi
  else
    AC_MSG_RESULT(no)
  fi
fi

dnl Enable NAT-PMP support.
AC_MSG_CHECKING([whether to build with support for NAT-PMP])
if test "x$have_natpmp" = xno; then
  if test "x$use_natpmp" = xyes; then
     AC_MSG_ERROR([NAT-PMP requested but cannot be built. Use --without-natpmp])
  fi
  AC_MSG_RESULT([no])
  use_natpmp=no
else
  if test "x$use_natpmp" != xno; then
    AC_MSG_RESULT([yes])
    AC_MSG_CHECKING([whether to build with NAT-PMP enabled by default])
    use_natpmp=yes
    natpmp_setting=0
    if test "x$use_natpmp_default" != xno; then
      use_natpmp_default=yes
      natpmp_setting=1
    fi
    AC_MSG_RESULT($use_natpmp_default)
    AC_DEFINE_UNQUOTED([USE_NATPMP], [$natpmp_setting], [NAT-PMP support not compiled if undefined, otherwise value (0 or 1) determines default state])
    if test x$TARGET_OS = xwindows; then
      NATPMP_CPPFLAGS="-DSTATICLIB -DNATPMP_STATICLIB"
    fi
  else
    AC_MSG_RESULT([no])
  fi
fi

dnl these are only used when qt is enabled
BUILD_TEST_QT=""
if test x$bitcoin_enable_qt != xno; then
  dnl enable dbus support
  AC_MSG_CHECKING([whether to build GUI with support for D-Bus])
  if test x$bitcoin_enable_qt_dbus != xno; then
    AC_DEFINE([USE_DBUS],[1],[Define if dbus support should be compiled in])
  fi
  AC_MSG_RESULT($bitcoin_enable_qt_dbus)

  dnl enable qr support
  AC_MSG_CHECKING([whether to build GUI with support for QR codes])
  if test x$have_qrencode = xno; then
    if test x$use_qr = xyes; then
      AC_MSG_ERROR([QR support requested but cannot be built. Use --without-qrencode])
    fi
    use_qr=no
  else
    if test x$use_qr != xno; then
      AC_DEFINE([USE_QRCODE],[1],[Define if QR support should be compiled in])
      use_qr=yes
    fi
  fi
  AC_MSG_RESULT([$use_qr])

  if test x$XGETTEXT = x; then
    AC_MSG_WARN("xgettext is required to update qt translations")
  fi

  AC_MSG_CHECKING([whether to build test_bitcoin-qt])
  if test x$use_gui_tests$bitcoin_enable_qt_test = xyesyes; then
    AC_MSG_RESULT([yes])
    BUILD_TEST_QT="yes"
  else
    AC_MSG_RESULT([no])
  fi
fi

AM_CONDITIONAL([ENABLE_ZMQ], [test "x$use_zmq" = "xyes"])

AC_MSG_CHECKING([whether to build test_bitcoin])
if test x$use_tests = xyes; then
  if test "x$enable_fuzz" = "xyes"; then
    AC_MSG_RESULT([no, because fuzzing is enabled])
  else
    AC_MSG_RESULT([yes])
  fi
  BUILD_TEST="yes"
else
  AC_MSG_RESULT([no])
  BUILD_TEST=""
fi

AC_MSG_CHECKING([whether to enable sse2 instructions])
if test x$use_sse2 != xno; then
  AC_MSG_RESULT(yes)
  AC_DEFINE([USE_SSE2],[1],[Define if SSE2 support should be compiled in])
  use_sse2=yes
  CPPFLAGS="$CPPFLAGS -DUSE_SSE2=1"
else
  AC_MSG_RESULT(no)
fi

AC_MSG_CHECKING([whether to reduce exports])
if test x$use_reduce_exports = xyes; then
  AC_MSG_RESULT([yes])
else
  AC_MSG_RESULT([no])
fi

if test x$build_bitcoin_wallet$build_bitcoin_cli$build_bitcoin_tx$build_bitcoin_libs$build_bitcoind$bitcoin_enable_qt$use_bench$use_tests = xnononononononono; then
  AC_MSG_ERROR([No targets! Please specify at least one of: --with-utils --with-libs --with-daemon --with-gui --enable-bench or --enable-tests])
fi

AM_CONDITIONAL([TARGET_DARWIN], [test x$TARGET_OS = xdarwin])
AM_CONDITIONAL([BUILD_DARWIN], [test x$BUILD_OS = xdarwin])
AM_CONDITIONAL([TARGET_LINUX], [test x$TARGET_OS = xlinux])
AM_CONDITIONAL([TARGET_WINDOWS], [test x$TARGET_OS = xwindows])
AM_CONDITIONAL([ENABLE_WALLET],[test x$enable_wallet = xyes])
AM_CONDITIONAL([USE_SQLITE], [test "x$use_sqlite" = "xyes"])
AM_CONDITIONAL([USE_BDB], [test "x$use_bdb" = "xyes"])
AM_CONDITIONAL([ENABLE_TRACING],[test x$have_sdt = xyes])
AM_CONDITIONAL([ENABLE_TESTS],[test x$BUILD_TEST = xyes])
AM_CONDITIONAL([ENABLE_FUZZ],[test x$enable_fuzz = xyes])
AM_CONDITIONAL([ENABLE_FUZZ_BINARY],[test x$enable_fuzz_binary = xyes])
AM_CONDITIONAL([ENABLE_QT],[test x$bitcoin_enable_qt = xyes])
AM_CONDITIONAL([ENABLE_QT_TESTS],[test x$BUILD_TEST_QT = xyes])
AM_CONDITIONAL([ENABLE_BENCH],[test x$use_bench = xyes])
AM_CONDITIONAL([USE_QRCODE], [test x$use_qr = xyes])
AM_CONDITIONAL([USE_SSE2], [test x$use_sse2 = xyes])
AM_CONDITIONAL([USE_LCOV],[test x$use_lcov = xyes])
AM_CONDITIONAL([USE_LIBEVENT],[test x$use_libevent = xyes])
AM_CONDITIONAL([GLIBC_BACK_COMPAT],[test x$use_glibc_compat = xyes])
AM_CONDITIONAL([HARDEN],[test x$use_hardening = xyes])
AM_CONDITIONAL([ENABLE_SSE42],[test x$enable_sse42 = xyes])
AM_CONDITIONAL([ENABLE_SSE41],[test x$enable_sse41 = xyes])
AM_CONDITIONAL([ENABLE_AVX2],[test x$enable_avx2 = xyes])
AM_CONDITIONAL([ENABLE_SHANI],[test x$enable_shani = xyes])
AM_CONDITIONAL([ENABLE_ARM_CRC],[test x$enable_arm_crc = xyes])
AM_CONDITIONAL([USE_ASM],[test x$use_asm = xyes])
AM_CONDITIONAL([WORDS_BIGENDIAN],[test x$ac_cv_c_bigendian = xyes])
AM_CONDITIONAL([USE_NATPMP],[test x$use_natpmp = xyes])
AM_CONDITIONAL([USE_UPNP],[test x$use_upnp = xyes])

AC_DEFINE(CLIENT_VERSION_MAJOR, _CLIENT_VERSION_MAJOR, [Major version])
AC_DEFINE(CLIENT_VERSION_MINOR, _CLIENT_VERSION_MINOR, [Minor version])
AC_DEFINE(CLIENT_VERSION_BUILD, _CLIENT_VERSION_BUILD, [Version Build])
AC_DEFINE(CLIENT_VERSION_IS_RELEASE, _CLIENT_VERSION_IS_RELEASE, [Version is release])
AC_DEFINE(COPYRIGHT_YEAR, _COPYRIGHT_YEAR, [Copyright year])
AC_DEFINE(COPYRIGHT_HOLDERS, "_COPYRIGHT_HOLDERS", [Copyright holder(s) before %s replacement])
AC_DEFINE(COPYRIGHT_HOLDERS_SUBSTITUTION, "_COPYRIGHT_HOLDERS_SUBSTITUTION", [Replacement for %s in copyright holders string])
define(_COPYRIGHT_HOLDERS_FINAL, [patsubst(_COPYRIGHT_HOLDERS, [%s], [_COPYRIGHT_HOLDERS_SUBSTITUTION])])
AC_DEFINE(COPYRIGHT_HOLDERS_FINAL, "_COPYRIGHT_HOLDERS_FINAL", [Copyright holder(s)])
AC_SUBST(CLIENT_VERSION_MAJOR, _CLIENT_VERSION_MAJOR)
AC_SUBST(CLIENT_VERSION_MINOR, _CLIENT_VERSION_MINOR)
AC_SUBST(CLIENT_VERSION_BUILD, _CLIENT_VERSION_BUILD)
AC_SUBST(CLIENT_VERSION_IS_RELEASE, _CLIENT_VERSION_IS_RELEASE)
AC_SUBST(COPYRIGHT_YEAR, _COPYRIGHT_YEAR)
AC_SUBST(COPYRIGHT_HOLDERS, "_COPYRIGHT_HOLDERS")
AC_SUBST(COPYRIGHT_HOLDERS_SUBSTITUTION, "_COPYRIGHT_HOLDERS_SUBSTITUTION")
AC_SUBST(COPYRIGHT_HOLDERS_FINAL, "_COPYRIGHT_HOLDERS_FINAL")
AC_SUBST(BITCOIN_DAEMON_NAME)
AC_SUBST(BITCOIN_GUI_NAME)
AC_SUBST(BITCOIN_CLI_NAME)
AC_SUBST(BITCOIN_TX_NAME)
AC_SUBST(BITCOIN_UTIL_NAME)
AC_SUBST(BITCOIN_WALLET_TOOL_NAME)
AC_SUBST(BITCOIN_MP_NODE_NAME)
AC_SUBST(BITCOIN_MP_GUI_NAME)

AC_SUBST(RELDFLAGS)
AC_SUBST(DEBUG_CPPFLAGS)
AC_SUBST(WARN_CXXFLAGS)
AC_SUBST(NOWARN_CXXFLAGS)
AC_SUBST(DEBUG_CXXFLAGS)
AC_SUBST(COMPAT_LDFLAGS)
AC_SUBST(ERROR_CXXFLAGS)
AC_SUBST(GPROF_CXXFLAGS)
AC_SUBST(GPROF_LDFLAGS)
AC_SUBST(HARDENED_CXXFLAGS)
AC_SUBST(HARDENED_CPPFLAGS)
AC_SUBST(HARDENED_LDFLAGS)
AC_SUBST(PIC_FLAGS)
AC_SUBST(PIE_FLAGS)
AC_SUBST(SANITIZER_CXXFLAGS)
AC_SUBST(SANITIZER_LDFLAGS)
AC_SUBST(SSE42_CXXFLAGS)
AC_SUBST(SSE41_CXXFLAGS)
AC_SUBST(AVX2_CXXFLAGS)
AC_SUBST(SHANI_CXXFLAGS)
AC_SUBST(ARM_CRC_CXXFLAGS)
AC_SUBST(LIBTOOL_APP_LDFLAGS)
AC_SUBST(USE_SQLITE)
AC_SUBST(USE_BDB)
AC_SUBST(ENABLE_EXTERNAL_SIGNER)
AC_SUBST(USE_UPNP)
AC_SUBST(USE_QRCODE)
AC_SUBST(USE_SSE2)
AC_SUBST(BOOST_LIBS)
AC_SUBST(SQLITE_LIBS)
AC_SUBST(TESTDEFS)
AC_SUBST(MINIUPNPC_CPPFLAGS)
AC_SUBST(MINIUPNPC_LIBS)
AC_SUBST(NATPMP_CPPFLAGS)
AC_SUBST(NATPMP_LIBS)
AC_SUBST(CRYPTO_LIBS)
AC_SUBST(SSL_LIBS)
AC_SUBST(EVENT_LIBS)
AC_SUBST(EVENT_PTHREADS_LIBS)
AC_SUBST(ZMQ_LIBS)
AC_SUBST(QR_LIBS)
AC_SUBST(HAVE_GMTIME_R)
AC_SUBST(HAVE_FDATASYNC)
AC_SUBST(HAVE_FULLFSYNC)
AC_SUBST(HAVE_O_CLOEXEC)
AC_SUBST(HAVE_BUILTIN_PREFETCH)
AC_SUBST(HAVE_MM_PREFETCH)
AC_SUBST(HAVE_STRONG_GETAUXVAL)
AC_SUBST(HAVE_WEAK_GETAUXVAL)
AC_SUBST(ANDROID_ARCH)
<<<<<<< HEAD
AC_CONFIG_FILES([Makefile src/Makefile doc/man/Makefile share/setup.nsi share/qt/Info.plist test/config.ini])
=======
AC_CONFIG_FILES([Makefile src/Makefile doc/man/Makefile share/setup.nsi share/qt/Info.plist src/test/buildenv.py])
AC_CONFIG_FILES([qa/pull-tester/run-bitcoind-for-test.sh],[chmod +x qa/pull-tester/run-bitcoind-for-test.sh])
AC_CONFIG_FILES([qa/pull-tester/tests_config.py],[chmod +x qa/pull-tester/tests_config.py])
>>>>>>> 69948161
AC_CONFIG_FILES([contrib/devtools/split-debug.sh],[chmod +x contrib/devtools/split-debug.sh])
AM_COND_IF([HAVE_DOXYGEN], [AC_CONFIG_FILES([doc/Doxyfile])])
AC_CONFIG_LINKS([contrib/devtools/security-check.py:contrib/devtools/security-check.py])
AC_CONFIG_LINKS([contrib/devtools/symbol-check.py:contrib/devtools/symbol-check.py])
AC_CONFIG_LINKS([contrib/devtools/test-security-check.py:contrib/devtools/test-security-check.py])
AC_CONFIG_LINKS([contrib/devtools/test-symbol-check.py:contrib/devtools/test-symbol-check.py])
AC_CONFIG_LINKS([contrib/filter-lcov.py:contrib/filter-lcov.py])
AC_CONFIG_LINKS([test/functional/test_runner.py:test/functional/test_runner.py])
AC_CONFIG_LINKS([test/fuzz/test_runner.py:test/fuzz/test_runner.py])
AC_CONFIG_LINKS([test/util/bitcoin-util-test.py:test/util/bitcoin-util-test.py])
AC_CONFIG_LINKS([test/util/rpcauth-test.py:test/util/rpcauth-test.py])

dnl boost's m4 checks do something really nasty: they export these vars. As a
dnl result, they leak into secp256k1's configure and crazy things happen.
dnl Until this is fixed upstream and we've synced, we'll just un-export them.
CPPFLAGS_TEMP="$CPPFLAGS"
unset CPPFLAGS
CPPFLAGS="$CPPFLAGS_TEMP"

LDFLAGS_TEMP="$LDFLAGS"
unset LDFLAGS
LDFLAGS="$LDFLAGS_TEMP"

LIBS_TEMP="$LIBS"
unset LIBS
LIBS="$LIBS_TEMP"

PKGCONFIG_PATH_TEMP="$PKG_CONFIG_PATH"
unset PKG_CONFIG_PATH
PKG_CONFIG_PATH="$PKGCONFIG_PATH_TEMP"

PKGCONFIG_LIBDIR_TEMP="$PKG_CONFIG_LIBDIR"
unset PKG_CONFIG_LIBDIR
PKG_CONFIG_LIBDIR="$PKGCONFIG_LIBDIR_TEMP"

if test x$need_bundled_univalue = xyes; then
  AC_CONFIG_SUBDIRS([src/univalue])
fi

ac_configure_args="${ac_configure_args} --disable-shared --with-pic --enable-benchmark=no --enable-module-recovery --enable-module-schnorrsig --enable-experimental"
AC_CONFIG_SUBDIRS([src/secp256k1])

AC_OUTPUT

<<<<<<< HEAD
dnl Replace the BUILDDIR path with the correct Windows path if compiling on Native Windows
case ${OS} in
   *Windows*)
     sed  's/BUILDDIR="\/\([[a-z]]\)/BUILDDIR="\1:/'  test/config.ini > test/config-2.ini
     mv test/config-2.ini test/config.ini
   ;;
esac
=======
>>>>>>> 69948161

echo
echo "Options used to compile and link:"
echo "  external signer = $use_external_signer"
echo "  multiprocess    = $build_multiprocess"
echo "  with libs       = $build_bitcoin_libs"
echo "  with wallet     = $enable_wallet"
if test "x$enable_wallet" != "xno"; then
    echo "    with sqlite   = $use_sqlite"
    echo "    with bdb      = $use_bdb"
fi
echo "  with gui / qt   = $bitcoin_enable_qt"
if test x$bitcoin_enable_qt != xno; then
    echo "    with qr       = $use_qr"
fi
echo "  with zmq        = $use_zmq"
if test x$enable_fuzz == xno; then
    echo "  with test       = $use_tests"
else
    echo "  with test       = not building test_bitcoin because fuzzing is enabled"
    echo "    with fuzz     = $enable_fuzz"
fi
<<<<<<< HEAD
echo "  with bench      = $use_bench"
echo "  with upnp       = $use_upnp"
echo "  with natpmp     = $use_natpmp"
echo "  use asm         = $use_asm"
echo "  ebpf tracing    = $have_sdt"
echo "  sanitizers      = $use_sanitizers"
echo "  scrypt sse2     = $use_sse2"
echo "  debug enabled   = $enable_debug"
echo "  gprof enabled   = $enable_gprof"
echo "  werror          = $enable_werror"
=======
echo "  pkg openssl   = $pkg_openssl"
echo "  with zmq      = $use_zmq"
echo "  with test     = $use_tests"
echo "  with bench    = $use_bench"
echo "  with upnp     = $use_upnp"
echo "  use asm       = $use_asm"
echo "  enable sse42  = $enable_sse42"
echo "  enable sse41  = $enable_sse41"
echo "  enable avx2   = $enable_avx2"
echo "  enable shani  = $enable_shani"
echo "  scrypt sse2   = $use_sse2"

echo "  debug enabled = $enable_debug"
echo "  werror        = $enable_werror"
>>>>>>> 69948161
echo
echo "  target os       = $TARGET_OS"
echo "  build os        = $build_os"
echo
echo "  CC              = $CC"
echo "  CFLAGS          = $PTHREAD_CFLAGS $CFLAGS"
echo "  CPPFLAGS        = $DEBUG_CPPFLAGS $HARDENED_CPPFLAGS $CPPFLAGS"
echo "  CXX             = $CXX"
echo "  CXXFLAGS        = $DEBUG_CXXFLAGS $HARDENED_CXXFLAGS $WARN_CXXFLAGS $NOWARN_CXXFLAGS $ERROR_CXXFLAGS $GPROF_CXXFLAGS $CXXFLAGS"
echo "  LDFLAGS         = $PTHREAD_LIBS $HARDENED_LDFLAGS $GPROF_LDFLAGS $LDFLAGS"
echo "  ARFLAGS         = $ARFLAGS"
echo<|MERGE_RESOLUTION|>--- conflicted
+++ resolved
@@ -234,7 +234,6 @@
   [use_lcov=$enableval],
   [use_lcov=no])
 
-<<<<<<< HEAD
 AC_ARG_ENABLE([lcov-branch-coverage],
   [AS_HELP_STRING([--enable-lcov-branch-coverage],
   [enable lcov testing branch coverage (default is no)])],
@@ -253,8 +252,6 @@
   [use_thread_local=$enableval],
   [use_thread_local=auto])
 
-=======
->>>>>>> 69948161
 AC_ARG_ENABLE([asm],
   [AS_HELP_STRING([--disable-asm],
   [disable assembly routines (enabled by default)])],
@@ -283,7 +280,6 @@
   [use_zmq=$enableval],
   [use_zmq=yes])
 
-<<<<<<< HEAD
 AC_ARG_WITH([libmultiprocess],
   [AS_HELP_STRING([--with-libmultiprocess=yes|no|auto],
   [Build with libmultiprocess library. (default: auto, i.e. detect with pkg-config)])],
@@ -301,10 +297,6 @@
   [build multiprocess blackmore-node, blackmore-wallet, and blackmore-gui executables in addition to monolithic blackmored and blackmore-qt executables. Requires libmultiprocess library. Experimental (default is no)])],
   [enable_multiprocess=$enableval],
   [enable_multiprocess=no])
-=======
-dnl needed for BIP-70
-AC_ARG_WITH([protoc-bindir],[AS_HELP_STRING([--with-protoc-bindir=BIN_DIR],[specify protoc bin path])], [protoc_bin_path=$withval], [])
->>>>>>> 69948161
 
 AC_ARG_ENABLE([sse2],
   [AS_HELP_STRING([--enable-sse2],
@@ -492,13 +484,10 @@
   if test x$suppress_external_warnings != xyes ; then
     AX_CHECK_COMPILE_FLAG([-Wdeprecated-copy],[NOWARN_CXXFLAGS="$NOWARN_CXXFLAGS -Wno-deprecated-copy"],,[[$CXXFLAG_WERROR]])
   fi
-<<<<<<< HEAD
   AX_CHECK_COMPILE_FLAG([-Wno-unknown-pragmas],[NOWARN_CXXFLAGS="$NOWARN_CXXFLAGS -Wno-unknown-pragmas"],,[[$CXXFLAG_WERROR]])
   AX_CHECK_COMPILE_FLAG([-Wno-strict-aliasing],[NOWARN_CXXFLAGS="$NOWARN_CXXFLAGS -Wno-strict-aliasing"],,[[$CXXFLAG_WERROR]])
   AX_CHECK_COMPILE_FLAG([-Wno-duplicated-branches],[NOWARN_CXXFLAGS="$NOWARN_CXXFLAGS -Wno-duplicated-branches"],,[[$CXXFLAG_WERROR]])
   AX_CHECK_COMPILE_FLAG([-Wno-c++11-narrowing],[NOWARN_CXXFLAGS="$NOWARN_CXXFLAGS -Wno-c++11-narrowing"],,[[$CXXFLAG_WERROR]])
-=======
->>>>>>> 69948161
 fi
 
 dnl Don't allow extended (non-ASCII) symbols in identifiers. This is easier for code review.
@@ -658,10 +647,6 @@
   [build_bitcoind=$withval],
   [build_bitcoind=yes])
 
-<<<<<<< HEAD
-=======
-pkg_openssl=yes
->>>>>>> 69948161
 case $host in
   *mingw*)
      TARGET_OS=windows
@@ -1348,7 +1333,6 @@
   CPPFLAGS="$CPPFLAGS -DPROVIDE_FUZZ_MAIN_FUNCTION"
 fi
 
-<<<<<<< HEAD
 if test x$enable_wallet != xno; then
     dnl Check for libdb_cxx only if wallet enabled
     if test "x$use_bdb" != "xno"; then
@@ -1397,25 +1381,6 @@
     [AC_MSG_RESULT(yes); have_sdt=yes; AC_DEFINE([ENABLE_TRACING], [1], [Define to 1 to enable eBPF user static defined tracepoints])],
     [AC_MSG_RESULT(no); have_sdt=no;]
   )
-=======
-dnl sets $bitcoin_enable_qt, $bitcoin_enable_qt_test, $bitcoin_enable_qt_dbus
-BITCOIN_QT_CONFIGURE([5.9.5])
-
-dnl Keep a copy of the original $QT_INCLUDES and use it when invoking qt's moc
-QT_INCLUDES_UNSUPPRESSED=$QT_INCLUDES
-if test x$suppress_external_warnings != xno ; then
-  QT_INCLUDES=SUPPRESS_WARNINGS($QT_INCLUDES)
-  QT_DBUS_INCLUDES=SUPPRESS_WARNINGS($QT_DBUS_INCLUDES)
-  QT_TEST_INCLUDES=SUPPRESS_WARNINGS($QT_TEST_INCLUDES)
-fi
-
-if test x$enable_wallet != xno; then
-    dnl Check for libdb_cxx only if wallet enabled
-    BITCOIN_FIND_BDB62
-    if test x$suppress_external_warnings != xno ; then
-      BDB_CPPFLAGS=SUPPRESS_WARNINGS($BDB_CPPFLAGS)
-    fi
->>>>>>> 69948161
 fi
 
 dnl Check for libminiupnpc (optional)
@@ -1469,29 +1434,17 @@
   fi
   AX_BOOST_SYSTEM
   AX_BOOST_FILESYSTEM
-<<<<<<< HEAD
   AX_BOOST_THREAD
-=======
-  AX_BOOST_PROGRAM_OPTIONS
-  AX_BOOST_THREAD
-  AX_BOOST_RANDOM
-  AX_BOOST_CHRONO
->>>>>>> 69948161
 
   if test x$suppress_external_warnings != xno; then
     BOOST_CPPFLAGS=SUPPRESS_WARNINGS($BOOST_CPPFLAGS)
   fi
-<<<<<<< HEAD
 
   BOOST_LIBS="$BOOST_LDFLAGS $BOOST_SYSTEM_LIB $BOOST_FILESYSTEM_LIB $BOOST_THREAD_LIB"
 fi
 
 if test "x$use_external_signer" != xno; then
   AC_DEFINE([ENABLE_EXTERNAL_SIGNER],,[define if external signer support is enabled])
-=======
-
-  BOOST_LIBS="$BOOST_LDFLAGS $BOOST_SYSTEM_LIB $BOOST_FILESYSTEM_LIB $BOOST_PROGRAM_OPTIONS_LIB $BOOST_THREAD_LIB $BOOST_CHRONO_LIB $BOOST_RANDOM_LIB"
->>>>>>> 69948161
 fi
 AM_CONDITIONAL([ENABLE_EXTERNAL_SIGNER], [test "x$use_external_signer" = "xyes"])
 
@@ -1576,14 +1529,6 @@
   esac
 fi
 
-<<<<<<< HEAD
-=======
-dnl protobuf check
-
-BITCOIN_QT_CHECK(AC_CHECK_LIB([protobuf] ,[main],[PROTOBUF_LIBS=-lprotobuf], BITCOIN_QT_FAIL(libprotobuf not found)))
-BITCOIN_QT_PATH_PROGS([PROTOC], [protoc],$protoc_bin_path)
-
->>>>>>> 69948161
 dnl univalue check
 
 need_bundled_univalue=yes
@@ -1619,7 +1564,6 @@
 AC_SUBST(UNIVALUE_CFLAGS)
 AC_SUBST(UNIVALUE_LIBS)
 
-<<<<<<< HEAD
 dnl libmultiprocess library check
 
 libmultiprocess_found=no
@@ -1661,8 +1605,6 @@
   fi
   AC_SUBST(MPGEN_PREFIX)
 fi
-=======
->>>>>>> 69948161
 
 AC_MSG_CHECKING([whether to build blackmored])
 AM_CONDITIONAL([BUILD_BITCOIND], [test x$build_bitcoind = xyes])
@@ -1961,13 +1903,7 @@
 AC_SUBST(HAVE_STRONG_GETAUXVAL)
 AC_SUBST(HAVE_WEAK_GETAUXVAL)
 AC_SUBST(ANDROID_ARCH)
-<<<<<<< HEAD
 AC_CONFIG_FILES([Makefile src/Makefile doc/man/Makefile share/setup.nsi share/qt/Info.plist test/config.ini])
-=======
-AC_CONFIG_FILES([Makefile src/Makefile doc/man/Makefile share/setup.nsi share/qt/Info.plist src/test/buildenv.py])
-AC_CONFIG_FILES([qa/pull-tester/run-bitcoind-for-test.sh],[chmod +x qa/pull-tester/run-bitcoind-for-test.sh])
-AC_CONFIG_FILES([qa/pull-tester/tests_config.py],[chmod +x qa/pull-tester/tests_config.py])
->>>>>>> 69948161
 AC_CONFIG_FILES([contrib/devtools/split-debug.sh],[chmod +x contrib/devtools/split-debug.sh])
 AM_COND_IF([HAVE_DOXYGEN], [AC_CONFIG_FILES([doc/Doxyfile])])
 AC_CONFIG_LINKS([contrib/devtools/security-check.py:contrib/devtools/security-check.py])
@@ -2012,7 +1948,6 @@
 
 AC_OUTPUT
 
-<<<<<<< HEAD
 dnl Replace the BUILDDIR path with the correct Windows path if compiling on Native Windows
 case ${OS} in
    *Windows*)
@@ -2020,8 +1955,6 @@
      mv test/config-2.ini test/config.ini
    ;;
 esac
-=======
->>>>>>> 69948161
 
 echo
 echo "Options used to compile and link:"
@@ -2044,7 +1977,6 @@
     echo "  with test       = not building test_bitcoin because fuzzing is enabled"
     echo "    with fuzz     = $enable_fuzz"
 fi
-<<<<<<< HEAD
 echo "  with bench      = $use_bench"
 echo "  with upnp       = $use_upnp"
 echo "  with natpmp     = $use_natpmp"
@@ -2055,22 +1987,6 @@
 echo "  debug enabled   = $enable_debug"
 echo "  gprof enabled   = $enable_gprof"
 echo "  werror          = $enable_werror"
-=======
-echo "  pkg openssl   = $pkg_openssl"
-echo "  with zmq      = $use_zmq"
-echo "  with test     = $use_tests"
-echo "  with bench    = $use_bench"
-echo "  with upnp     = $use_upnp"
-echo "  use asm       = $use_asm"
-echo "  enable sse42  = $enable_sse42"
-echo "  enable sse41  = $enable_sse41"
-echo "  enable avx2   = $enable_avx2"
-echo "  enable shani  = $enable_shani"
-echo "  scrypt sse2   = $use_sse2"
-
-echo "  debug enabled = $enable_debug"
-echo "  werror        = $enable_werror"
->>>>>>> 69948161
 echo
 echo "  target os       = $TARGET_OS"
 echo "  build os        = $build_os"
