--- conflicted
+++ resolved
@@ -1,12 +1,8 @@
 # Changelog
-<<<<<<< HEAD
 
 ## 22.x.0 (?)
 - ?
 
-## 13.2.0 (?)
-- ?
-=======
 ## v13.2.0 (2022-11-24)
 - Changed versioning (backport of Core's PR20223)
 - Testnet hard fork: Removed transaction timestamp
@@ -18,7 +14,6 @@
 - Removed `sendfreetransactions` argument
 - Get rid of `AA_EnableHighDpiScaling` warning (backport of Core's PR16254)
 - Updated multiple dependencies
->>>>>>> 69948161
 
 ## v2.13.2.9 (2022-02-24)
 - Updated leveldb, which should resolve the "missing UTXO" staking issue
