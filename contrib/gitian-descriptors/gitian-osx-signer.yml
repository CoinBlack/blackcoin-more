--- conflicted
+++ resolved
@@ -1,9 +1,5 @@
 ---
-<<<<<<< HEAD
-name: "blackcoin-more-dmg-signer"
-=======
 name: "bitcoin-dmg-signer"
->>>>>>> 61646189
 distro: "ubuntu"
 suites:
 - "focal"
@@ -46,15 +42,9 @@
   export PATH="$HOME/.local/bin":$PATH
   cd ..
 
-<<<<<<< HEAD
-  UNSIGNED_TARBALL=blackcoin-more-osx-unsigned.tar.gz
-  UNSIGNED_APP=dist/Blackmore-Qt.app
-  SIGNED=blackcoin-more-osx-signed.dmg
-=======
-  UNSIGNED_TARBALL=bitcoin-osx-unsigned.tar.gz
+  UNSIGNED_TARBALL=blackmore-osx-unsigned.tar.gz
   UNSIGNED_APP=dist/Bitcoin-Qt.app
-  SIGNED=bitcoin-osx-signed.dmg
->>>>>>> 61646189
+  SIGNED=blackmore-osx-signed.dmg
 
   tar -xf ${UNSIGNED_TARBALL}
   OSX_VOLNAME="$(cat osx_volname)"
