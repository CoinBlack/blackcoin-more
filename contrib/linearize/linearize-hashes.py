--- conflicted
+++ resolved
@@ -120,11 +120,7 @@
     if 'host' not in settings:
         settings['host'] = '127.0.0.1'
     if 'port' not in settings:
-<<<<<<< HEAD
-        settings['port'] = 9332
-=======
         settings['port'] = 8332
->>>>>>> 61646189
     if 'min_height' not in settings:
         settings['min_height'] = 0
     if 'max_height' not in settings:
