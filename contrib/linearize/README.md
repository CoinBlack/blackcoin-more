--- conflicted
+++ resolved
@@ -1,9 +1,5 @@
 # Linearize
-<<<<<<< HEAD
-Construct a linear, no-fork, best version of the Litecoin blockchain.
-=======
 Construct a linear, no-fork, best version of the Bitcoin blockchain.
->>>>>>> 61646189
 
 ## Step 1: Download hash list
 
@@ -15,11 +11,7 @@
 
 Optional config file setting for linearize-hashes:
 * RPC: `host`  (Default: `127.0.0.1`)
-<<<<<<< HEAD
-* RPC: `port`  (Default: `9332`)
-=======
 * RPC: `port`  (Default: `8332`)
->>>>>>> 61646189
 * Blockchain: `min_height`, `max_height`
 * `rev_hash_bytes`: If true, the written block hash list will be
 byte-reversed. (In other words, the hash returned by getblockhash will have its
@@ -28,11 +20,7 @@
 the same data no matter which byte format is chosen.
 
 The `linearize-hashes` script requires a connection, local or remote, to a
-<<<<<<< HEAD
-JSON-RPC server. Running `litecoind` or `litecoin-qt -server` will be sufficient.
-=======
 JSON-RPC server. Running `bitcoind` or `bitcoin-qt -server` will be sufficient.
->>>>>>> 61646189
 
 ## Step 2: Copy local block data
 
@@ -50,11 +38,7 @@
 respectively, to the current time and to the timestamp of the most recent block
 written to the script's blockchain.
 * `genesis`: The hash of the genesis block in the blockchain.
-<<<<<<< HEAD
-* `input`: litecoind blocks/ directory containing blkNNNNN.dat
-=======
 * `input`: bitcoind blocks/ directory containing blkNNNNN.dat
->>>>>>> 61646189
 * `hashlist`: text file containing list of block hashes created by
 linearize-hashes.py.
 * `max_out_sz`: Maximum size for files created by the `output_file` option.
