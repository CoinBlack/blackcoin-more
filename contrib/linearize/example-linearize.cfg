--- conflicted
+++ resolved
@@ -1,22 +1,3 @@
-<<<<<<< HEAD
-# bitcoind RPC settings (linearize-hashes)
-rpcuser=someuser
-rpcpassword=somepassword
-#datadir=~/.bitcoin
-host=127.0.0.1
-
-#mainnet default
-port=8332
-
-#testnet default
-#port=18332
-
-#regtest default
-#port=18443
-
-#signet default
-#port=38332
-=======
 # blackmored RPC settings (linearize-hashes)
 rpcuser=someuser
 rpcpassword=somepassword
@@ -31,7 +12,6 @@
 
 #regtest default
 #port=35715
->>>>>>> 69948161
 
 # bootstrap.dat hashlist settings (linearize-hashes)
 max_height=4212000
