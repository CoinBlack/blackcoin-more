--- conflicted
+++ resolved
@@ -1,9 +1,5 @@
 ### QoS (Quality of service) ###
 
-<<<<<<< HEAD
-This is a Linux bash script that will set up tc to limit the outgoing bandwidth for connections to the Blackcoin network. It limits outbound TCP traffic with a source or destination port of 15714, but not if the destination IP is within a LAN (defined as 192.168.x.x).
-=======
-This is a Linux bash script that will set up tc to limit the outgoing bandwidth for connections to the Bitcoin network. It limits outbound TCP traffic with a source or destination port of 8333, but not if the destination IP is within a LAN.
->>>>>>> 61646189
+This is a Linux bash script that will set up tc to limit the outgoing bandwidth for connections to the Blackcoin network. It limits outbound TCP traffic with a source or destination port of 15714, but not if the destination IP is within a LAN.
 
 This means one can have an always-on blackmored instance running, and another local blackmored/blackmore-qt instance which connects to this node and receives blocks from it.