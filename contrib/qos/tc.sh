--- conflicted
+++ resolved
@@ -9,7 +9,7 @@
 IF="eth0"
 #limit of the network interface in question
 LINKCEIL="1gbit"
-#limit outbound Blackcoin protocol traffic to this rate
+#limit outbound Bitcoin protocol traffic to this rate
 LIMIT="160kbit"
 #defines the IPv4 address space for which you wish to disable rate limiting
 LOCALNET_V4="192.168.0.0/16"
@@ -53,19 +53,10 @@
 #	--set-mark marks packages matching these criteria with the number "4" (v6)
 #	these packets are filtered by the tc filter with "handle 2"
 #	this filter sends the packages into the 1:11 class, and this class is limited to ${LIMIT}
-<<<<<<< HEAD
 iptables -t mangle -A OUTPUT -p tcp -m tcp --dport 15714 ! -d ${LOCALNET_V4} -j MARK --set-mark 0x2
 iptables -t mangle -A OUTPUT -p tcp -m tcp --sport 15714 ! -d ${LOCALNET_V4} -j MARK --set-mark 0x2
 
 if [ -n "${LOCALNET_V6}" ] ; then
 	ip6tables -t mangle -A OUTPUT -p tcp -m tcp --dport 15714 ! -d ${LOCALNET_V6} -j MARK --set-mark 0x4
 	ip6tables -t mangle -A OUTPUT -p tcp -m tcp --sport 15714 ! -d ${LOCALNET_V6} -j MARK --set-mark 0x4
-=======
-iptables -t mangle -A OUTPUT -p tcp -m tcp --dport 8333 ! -d ${LOCALNET_V4} -j MARK --set-mark 0x2
-iptables -t mangle -A OUTPUT -p tcp -m tcp --sport 8333 ! -d ${LOCALNET_V4} -j MARK --set-mark 0x2
-
-if [ -n "${LOCALNET_V6}" ] ; then
-	ip6tables -t mangle -A OUTPUT -p tcp -m tcp --dport 8333 ! -d ${LOCALNET_V6} -j MARK --set-mark 0x4
-	ip6tables -t mangle -A OUTPUT -p tcp -m tcp --sport 8333 ! -d ${LOCALNET_V6} -j MARK --set-mark 0x4
->>>>>>> 61646189
 fi