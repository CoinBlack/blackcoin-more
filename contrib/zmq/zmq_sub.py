--- conflicted
+++ resolved
@@ -1,22 +1,13 @@
 #!/usr/bin/env python3
-<<<<<<< HEAD
-# Copyright (c) 2014-2018 The Bitcoin Core developers
-=======
 # Copyright (c) 2014-2020 The Bitcoin Core developers
->>>>>>> 61646189
 # Distributed under the MIT software license, see the accompanying
 # file COPYING or http://www.opensource.org/licenses/mit-license.php.
 
 """
     ZMQ example using python3's asyncio
 
-<<<<<<< HEAD
-    Litecoind should be started with the command line arguments:
-        litecoind -testnet -daemon \
-=======
-    Bitcoin should be started with the command line arguments:
-        bitcoind -testnet -daemon \
->>>>>>> 61646189
+    Blackcoin should be started with the command line arguments:
+        blackmored -testnet -daemon \
                 -zmqpubrawtx=tcp://127.0.0.1:28332 \
                 -zmqpubrawblock=tcp://127.0.0.1:28332 \
                 -zmqpubhashtx=tcp://127.0.0.1:28332 \
