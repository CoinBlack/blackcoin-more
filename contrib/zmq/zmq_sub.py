--- conflicted
+++ resolved
@@ -6,11 +6,7 @@
 """
     ZMQ example using python3's asyncio
 
-<<<<<<< HEAD
-    Blackcoin should be started with the command line arguments:
-=======
     blackmored should be started with the command line arguments:
->>>>>>> 69948161
         blackmored -testnet -daemon \
                 -zmqpubrawtx=tcp://127.0.0.1:28332 \
                 -zmqpubrawblock=tcp://127.0.0.1:28332 \
