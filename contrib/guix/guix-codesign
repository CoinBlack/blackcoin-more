--- conflicted
+++ resolved
@@ -222,23 +222,6 @@
 # Determine the reference time used for determinism (overridable by environment)
 SOURCE_DATE_EPOCH="${SOURCE_DATE_EPOCH:-$(git -c log.showSignature=false log --format=%at -1)}"
 
-<<<<<<< HEAD
-# Execute "$@" in a pinned, possibly older version of Guix, for reproducibility
-# across time.
-time-machine() {
-    # shellcheck disable=SC2086
-    guix time-machine --url=https://git.savannah.gnu.org/git/guix.git \
-                      --commit=ae03f401381e956c4c41b4cf495cbde964fa43d0 \
-                      --cores="$JOBS" \
-                      --keep-failed \
-                      --fallback \
-                      ${SUBSTITUTE_URLS:+--substitute-urls="$SUBSTITUTE_URLS"} \
-                      ${ADDITIONAL_GUIX_COMMON_FLAGS} ${ADDITIONAL_GUIX_TIMEMACHINE_FLAGS} \
-                      -- "$@"
-}
-
-=======
->>>>>>> 88259837
 # Make sure an output directory exists for our builds
 OUTDIR_BASE="${OUTDIR_BASE:-${VERSION_BASE}/output}"
 mkdir -p "$OUTDIR_BASE"
