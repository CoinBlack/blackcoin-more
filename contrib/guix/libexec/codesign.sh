--- conflicted
+++ resolved
@@ -90,12 +90,6 @@
                       -o "${OUTDIR}/${DISTNAME}-${HOST}.dmg" \
                       dist \
                       -- -volume_date all_file_dates ="$SOURCE_DATE_EPOCH"
-<<<<<<< HEAD
-
-            # Compress uncompressed.dmg and output to OUTDIR
-            ./dmg dmg uncompressed.dmg "${OUTDIR}/${DISTNAME}-${HOST}.dmg"
-=======
->>>>>>> 88259837
             ;;
         *)
             exit 1
