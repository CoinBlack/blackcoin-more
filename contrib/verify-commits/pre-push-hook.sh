--- conflicted
+++ resolved
@@ -1,17 +1,9 @@
-<<<<<<< HEAD
-#!/bin/bash
-# Copyright (c) 2014-2015 The Bitcoin Core developers
-# Distributed under the MIT software license, see the accompanying
-# file COPYING or http://www.opensource.org/licenses/mit-license.php.
-
-=======
 #!/usr/bin/env bash
 # Copyright (c) 2014-2020 The Bitcoin Core developers
 # Distributed under the MIT software license, see the accompanying
 # file COPYING or http://www.opensource.org/licenses/mit-license.php.
 
 export LC_ALL=C
->>>>>>> 61646189
 if ! [[ "$2" =~ ^(git@)?(www.)?github.com(:|/)bitcoin/bitcoin(.git)?$ ]]; then
     exit 0
 fi
