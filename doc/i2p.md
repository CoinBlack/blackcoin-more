# I2P support in Bitcoin Core

It is possible to run Bitcoin Core as an
[I2P (Invisible Internet Project)](https://en.wikipedia.org/wiki/I2P)
service and connect to such services.

This [glossary](https://geti2p.net/en/about/glossary) may be useful to get
started with I2P terminology.

## Run Bitcoin Core with an I2P router (proxy)

A running I2P router (proxy) with [SAM](https://geti2p.net/en/docs/api/samv3)
enabled is required. Options include:

- [i2prouter (I2P Router)](https://geti2p.net), the official implementation in
  Java
- [i2pd (I2P Daemon)](https://github.com/PurpleI2P/i2pd)
  ([documentation](https://i2pd.readthedocs.io/en/latest)), a lighter
  alternative in C++ (successfully tested with version 2.23 and up; version 2.36
  or later recommended)
- [i2p-zero](https://github.com/i2p-zero/i2p-zero)
- [other alternatives](https://en.wikipedia.org/wiki/I2P#Routers)

Note the IP address and port the SAM proxy is listening to; usually, it is
`127.0.0.1:7656`.

Once an I2P router with SAM enabled is up and running, use the following Bitcoin
Core configuration options:

```
-i2psam=<ip:port>
     I2P SAM proxy to reach I2P peers and accept I2P connections (default:
     none)

-i2pacceptincoming
     If set and -i2psam is also set then incoming I2P connections are
     accepted via the SAM proxy. If this is not set but -i2psam is set
     then only outgoing connections will be made to the I2P network.
     Ignored if -i2psam is not set. Listening for incoming I2P
     connections is done through the SAM proxy, not by binding to a
     local address and port (default: 1)
```

In a typical situation, this suffices:

```
bitcoind -i2psam=127.0.0.1:7656
```

The first time Bitcoin Core connects to the I2P router, its I2P address (and
corresponding private key) will be automatically generated and saved in a file
named `i2p_private_key` in the Bitcoin Core data directory.

## Additional configuration options related to I2P

```
-debug=i2p
```

Set the `debug=i2p` config logging option to see additional information in the
debug log about your I2P configuration and connections. Run `bitcoin-cli help
logging` for more information.

<<<<<<< HEAD
It is possible to restrict outgoing connections in the usual way with
`onlynet=i2p`. I2P support was added to Bitcoin Core in version 22.0 (mid-2021)
and there may be fewer I2P peers than Tor or IP ones. Therefore, using
`onlynet=i2p` alone (without other `onlynet=`) may make a node more susceptible
to [Sybil attacks](https://en.bitcoin.it/wiki/Weaknesses#Sybil_attack). Use
=======
```
-onlynet=i2p
```

Make automatic outbound connections only to I2P addresses. Inbound and manual
connections are not affected by this option. It can be specified multiple times
to allow multiple networks, e.g. onlynet=onion, onlynet=i2p.

I2P support was added to Bitcoin Core in version 22.0 and there may be fewer I2P
peers than Tor or IP ones. Therefore, using I2P alone without other networks may
make a node more susceptible to [Sybil
attacks](https://en.bitcoin.it/wiki/Weaknesses#Sybil_attack). You can use
>>>>>>> dd04f2dd
`bitcoin-cli -addrinfo` to see the number of I2P addresses known to your node.

Another consideration with `onlynet=i2p` is that the initial blocks download
phase when syncing up a new node can be very slow. This phase can be sped up by
using other networks, for instance `onlynet=onion`, at the same time.

In general, a node can be run with both onion and I2P hidden services (or
<<<<<<< HEAD
any/all of IPv4/IPv6/onion/I2P), which can provide a potential fallback if one
of the networks has issues.
=======
any/all of IPv4/IPv6/onion/I2P/CJDNS), which can provide a potential fallback if
one of the networks has issues.
>>>>>>> dd04f2dd

## I2P-related information in Bitcoin Core

There are several ways to see your I2P address in Bitcoin Core:
- in the "Local addresses" output of CLI `-netinfo`
- in the "localaddresses" output of RPC `getnetworkinfo`
- in the debug log (grep for `AddLocal`; the I2P address ends in `.b32.i2p`)

To see which I2P peers your node is connected to, use `bitcoin-cli -netinfo 4`
or the `getpeerinfo` RPC (e.g. `bitcoin-cli getpeerinfo`).

To see which I2P addresses your node knows, use the `getnodeaddresses 0 i2p`
RPC.

## Compatibility

Bitcoin Core uses the [SAM v3.1](https://geti2p.net/en/docs/api/samv3) protocol
to connect to the I2P network. Any I2P router that supports it can be used.

## Ports in I2P and Bitcoin Core

Bitcoin Core uses the [SAM v3.1](https://geti2p.net/en/docs/api/samv3)
protocol. One particularity of SAM v3.1 is that it does not support ports,
unlike newer versions of SAM (v3.2 and up) that do support them and default the
port numbers to 0. From the point of view of peers that use newer versions of
SAM or other protocols that support ports, a SAM v3.1 peer is connecting to them
on port 0, from source port 0.

To allow future upgrades to newer versions of SAM, Bitcoin Core sets its
listening port to 0 when listening for incoming I2P connections and advertises
its own I2P address with port 0. Furthermore, it will not attempt to connect to
I2P addresses with a non-zero port number because with SAM v3.1 the destination
port (`TO_PORT`) is always set to 0 and is not in the control of Bitcoin Core.<|MERGE_RESOLUTION|>--- conflicted
+++ resolved
@@ -1,13 +1,13 @@
-# I2P support in Bitcoin Core
+# I2P support in Blackcoin More
 
-It is possible to run Bitcoin Core as an
+It is possible to run Blackcoin More as an
 [I2P (Invisible Internet Project)](https://en.wikipedia.org/wiki/I2P)
 service and connect to such services.
 
 This [glossary](https://geti2p.net/en/about/glossary) may be useful to get
 started with I2P terminology.
 
-## Run Bitcoin Core with an I2P router (proxy)
+## Run Blackcoin More with an I2P router (proxy)
 
 A running I2P router (proxy) with [SAM](https://geti2p.net/en/docs/api/samv3)
 enabled is required. Options include:
@@ -24,8 +24,8 @@
 Note the IP address and port the SAM proxy is listening to; usually, it is
 `127.0.0.1:7656`.
 
-Once an I2P router with SAM enabled is up and running, use the following Bitcoin
-Core configuration options:
+Once an I2P router with SAM enabled is up and running, use the following Blackcoin
+More configuration options:
 
 ```
 -i2psam=<ip:port>
@@ -44,12 +44,12 @@
 In a typical situation, this suffices:
 
 ```
-bitcoind -i2psam=127.0.0.1:7656
+blackmored -i2psam=127.0.0.1:7656
 ```
 
-The first time Bitcoin Core connects to the I2P router, its I2P address (and
+The first time Blackcoin More connects to the I2P router, its I2P address (and
 corresponding private key) will be automatically generated and saved in a file
-named `i2p_private_key` in the Bitcoin Core data directory.
+named `i2p_private_key` in the Blackcoin More data directory.
 
 ## Additional configuration options related to I2P
 
@@ -58,16 +58,9 @@
 ```
 
 Set the `debug=i2p` config logging option to see additional information in the
-debug log about your I2P configuration and connections. Run `bitcoin-cli help
+debug log about your I2P configuration and connections. Run `blackmore-cli help
 logging` for more information.
 
-<<<<<<< HEAD
-It is possible to restrict outgoing connections in the usual way with
-`onlynet=i2p`. I2P support was added to Bitcoin Core in version 22.0 (mid-2021)
-and there may be fewer I2P peers than Tor or IP ones. Therefore, using
-`onlynet=i2p` alone (without other `onlynet=`) may make a node more susceptible
-to [Sybil attacks](https://en.bitcoin.it/wiki/Weaknesses#Sybil_attack). Use
-=======
 ```
 -onlynet=i2p
 ```
@@ -76,55 +69,49 @@
 connections are not affected by this option. It can be specified multiple times
 to allow multiple networks, e.g. onlynet=onion, onlynet=i2p.
 
-I2P support was added to Bitcoin Core in version 22.0 and there may be fewer I2P
+I2P support was added to Blackcoin More in version 22.0 and there may be fewer I2P
 peers than Tor or IP ones. Therefore, using I2P alone without other networks may
 make a node more susceptible to [Sybil
 attacks](https://en.bitcoin.it/wiki/Weaknesses#Sybil_attack). You can use
->>>>>>> dd04f2dd
-`bitcoin-cli -addrinfo` to see the number of I2P addresses known to your node.
+`blackmore-cli -addrinfo` to see the number of I2P addresses known to your node.
 
 Another consideration with `onlynet=i2p` is that the initial blocks download
 phase when syncing up a new node can be very slow. This phase can be sped up by
 using other networks, for instance `onlynet=onion`, at the same time.
 
 In general, a node can be run with both onion and I2P hidden services (or
-<<<<<<< HEAD
-any/all of IPv4/IPv6/onion/I2P), which can provide a potential fallback if one
-of the networks has issues.
-=======
 any/all of IPv4/IPv6/onion/I2P/CJDNS), which can provide a potential fallback if
 one of the networks has issues.
->>>>>>> dd04f2dd
 
-## I2P-related information in Bitcoin Core
+## I2P-related information in Blackcoin More
 
-There are several ways to see your I2P address in Bitcoin Core:
+There are several ways to see your I2P address in Blackcoin More:
 - in the "Local addresses" output of CLI `-netinfo`
 - in the "localaddresses" output of RPC `getnetworkinfo`
 - in the debug log (grep for `AddLocal`; the I2P address ends in `.b32.i2p`)
 
-To see which I2P peers your node is connected to, use `bitcoin-cli -netinfo 4`
-or the `getpeerinfo` RPC (e.g. `bitcoin-cli getpeerinfo`).
+To see which I2P peers your node is connected to, use `blackmore-cli -netinfo 4`
+or the `getpeerinfo` RPC (e.g. `blackmore-cli getpeerinfo`).
 
 To see which I2P addresses your node knows, use the `getnodeaddresses 0 i2p`
 RPC.
 
 ## Compatibility
 
-Bitcoin Core uses the [SAM v3.1](https://geti2p.net/en/docs/api/samv3) protocol
+Blackcoin More uses the [SAM v3.1](https://geti2p.net/en/docs/api/samv3) protocol
 to connect to the I2P network. Any I2P router that supports it can be used.
 
-## Ports in I2P and Bitcoin Core
+## Ports in I2P and Blackcoin More
 
-Bitcoin Core uses the [SAM v3.1](https://geti2p.net/en/docs/api/samv3)
+Blackcoin More uses the [SAM v3.1](https://geti2p.net/en/docs/api/samv3)
 protocol. One particularity of SAM v3.1 is that it does not support ports,
 unlike newer versions of SAM (v3.2 and up) that do support them and default the
 port numbers to 0. From the point of view of peers that use newer versions of
 SAM or other protocols that support ports, a SAM v3.1 peer is connecting to them
 on port 0, from source port 0.
 
-To allow future upgrades to newer versions of SAM, Bitcoin Core sets its
+To allow future upgrades to newer versions of SAM, Blackcoin More sets its
 listening port to 0 when listening for incoming I2P connections and advertises
 its own I2P address with port 0. Furthermore, it will not attempt to connect to
 I2P addresses with a non-zero port number because with SAM v3.1 the destination
-port (`TO_PORT`) is always set to 0 and is not in the control of Bitcoin Core.+port (`TO_PORT`) is always set to 0 and is not in the control of Blackcoin More.