# I2P support in Blackcoin More

It is possible to run Blackcoin More as an
[I2P (Invisible Internet Project)](https://en.wikipedia.org/wiki/I2P)
service and connect to such services.

This [glossary](https://geti2p.net/en/about/glossary) may be useful to get
started with I2P terminology.

## Run Blackcoin More with an I2P router (proxy)

A running I2P router (proxy) with [SAM](https://geti2p.net/en/docs/api/samv3)
enabled is required. Options include:

- [i2prouter (I2P Router)](https://geti2p.net), the official implementation in
  Java
- [i2pd (I2P Daemon)](https://github.com/PurpleI2P/i2pd)
  ([documentation](https://i2pd.readthedocs.io/en/latest)), a lighter
  alternative in C++
- [i2p-zero](https://github.com/i2p-zero/i2p-zero)
- [other alternatives](https://en.wikipedia.org/wiki/I2P#Routers)

Note the IP address and port the SAM proxy is listening to; usually, it is
`127.0.0.1:7656`.

Once an I2P router with SAM enabled is up and running, use the following Blackcoin
More configuration options:

```
-i2psam=<ip:port>
     I2P SAM proxy to reach I2P peers and accept I2P connections (default:
     none)

-i2pacceptincoming
     Whether to accept inbound I2P connections (default: 1). Ignored if
     -i2psam is not set. Listening for inbound I2P connections is
     done through the SAM proxy, not by binding to a local address and
     port.
```

In a typical situation, this suffices:

```
blackmored -i2psam=127.0.0.1:7656
```

<<<<<<< HEAD
The first time Blackcoin More connects to the I2P router, its I2P address (and
corresponding private key) will be automatically generated and saved in a file
named `i2p_private_key` in the Blackcoin More data directory.

=======
>>>>>>> 88259837
## Additional configuration options related to I2P

```
-debug=i2p
```

Set the `debug=i2p` config logging option to see additional information in the
debug log about your I2P configuration and connections. Run `blackmore-cli help
logging` for more information.

```
-onlynet=i2p
```

Make automatic outbound connections only to I2P addresses. Inbound and manual
connections are not affected by this option. It can be specified multiple times
to allow multiple networks, e.g. onlynet=onion, onlynet=i2p.

I2P support was added to Blackcoin More in version 22.0 and there may be fewer I2P
peers than Tor or IP ones. Therefore, using I2P alone without other networks may
make a node more susceptible to [Sybil
attacks](https://en.bitcoin.it/wiki/Weaknesses#Sybil_attack). You can use
`blackmore-cli -addrinfo` to see the number of I2P addresses known to your node.

Another consideration with `onlynet=i2p` is that the initial blocks download
phase when syncing up a new node can be very slow. This phase can be sped up by
using other networks, for instance `onlynet=onion`, at the same time.

In general, a node can be run with both onion and I2P hidden services (or
any/all of IPv4/IPv6/onion/I2P/CJDNS), which can provide a potential fallback if
one of the networks has issues.
<<<<<<< HEAD

## I2P-related information in Blackcoin More

There are several ways to see your I2P address in Blackcoin More:
=======

## Persistent vs transient I2P addresses

The first time Bitcoin Core connects to the I2P router, it automatically
generates a persistent I2P address and its corresponding private key by default
or if `-i2pacceptincoming=1` is set.  The private key is saved in a file named
`i2p_private_key` in the Bitcoin Core data directory.  The persistent I2P
address is used for making outbound connections and accepting inbound
connections.

In the I2P network, the receiver of an inbound connection sees the address of
the initiator.  This is unlike the Tor network, where the recipient does not
know who is connecting to it.

If your node is configured by setting `-i2pacceptincoming=0` to not accept
inbound I2P connections, then it will use a random transient I2P address for
itself on each outbound connection to make it harder to discriminate,
fingerprint or analyze it based on its I2P address.

I2P addresses are designed to be long-lived.  Waiting for tunnels to be built
for every peer connection adds delay to connection setup time.  Therefore, I2P
listening should only be turned off if really needed.

## Fetching I2P-related information from Bitcoin Core

There are several ways to see your I2P address in Bitcoin Core if accepting
incoming I2P connections (`-i2pacceptincoming`):
>>>>>>> 88259837
- in the "Local addresses" output of CLI `-netinfo`
- in the "localaddresses" output of RPC `getnetworkinfo`
- in the debug log (grep for `AddLocal`; the I2P address ends in `.b32.i2p`)

To see which I2P peers your node is connected to, use `blackmore-cli -netinfo 4`
or the `getpeerinfo` RPC (e.g. `blackmore-cli getpeerinfo`).

To see which I2P addresses your node knows, use the `getnodeaddresses 0 i2p`
RPC.

## Compatibility

Blackcoin More uses the [SAM v3.1](https://geti2p.net/en/docs/api/samv3) protocol
to connect to the I2P network. Any I2P router that supports it can be used.

## Ports in I2P and Blackcoin More

Blackcoin More uses the [SAM v3.1](https://geti2p.net/en/docs/api/samv3)
protocol. One particularity of SAM v3.1 is that it does not support ports,
unlike newer versions of SAM (v3.2 and up) that do support them and default the
port numbers to 0. From the point of view of peers that use newer versions of
SAM or other protocols that support ports, a SAM v3.1 peer is connecting to them
on port 0, from source port 0.

To allow future upgrades to newer versions of SAM, Blackcoin More sets its
listening port to 0 when listening for incoming I2P connections and advertises
its own I2P address with port 0. Furthermore, it will not attempt to connect to
I2P addresses with a non-zero port number because with SAM v3.1 the destination
<<<<<<< HEAD
port (`TO_PORT`) is always set to 0 and is not in the control of Blackcoin More.
=======
port (`TO_PORT`) is always set to 0 and is not in the control of Bitcoin Core.

## Bandwidth

By default, your node shares bandwidth and transit tunnels with the I2P network
in order to increase your anonymity with cover traffic, help the I2P router used
by your node integrate optimally with the network, and give back to the network.
It's important that the nodes of a popular application like Bitcoin contribute
as much to the I2P network as they consume.

It is possible, though strongly discouraged, to change your I2P router
configuration to limit the amount of I2P traffic relayed by your node.

With `i2pd`, this can be done by adjusting the `bandwidth`, `share` and
`transittunnels` options in your `i2pd.conf` file. For example, to limit total
I2P traffic to 256KB/s and share 50% of this limit for a maximum of 20 transit
tunnels:

```
bandwidth = 256
share = 50

[limits]
transittunnels = 20
```

Similar bandwidth configuration options for the Java I2P router can be found in
`http://127.0.0.1:7657/config` under the "Bandwidth" tab.

Before doing this, please see the "Participating Traffic Considerations" section
in [Embedding I2P in your Application](https://geti2p.net/en/docs/applications/embedding).

In most cases, the default router settings should work fine.

## Bundling I2P in a Bitcoin application

Please see the "General Guidance for Developers" section in https://geti2p.net/en/docs/api/samv3
if you are developing a downstream application that may be bundling I2P with Bitcoin.
>>>>>>> 88259837
<|MERGE_RESOLUTION|>--- conflicted
+++ resolved
@@ -44,13 +44,6 @@
 blackmored -i2psam=127.0.0.1:7656
 ```
 
-<<<<<<< HEAD
-The first time Blackcoin More connects to the I2P router, its I2P address (and
-corresponding private key) will be automatically generated and saved in a file
-named `i2p_private_key` in the Blackcoin More data directory.
-
-=======
->>>>>>> 88259837
 ## Additional configuration options related to I2P
 
 ```
@@ -82,19 +75,13 @@
 In general, a node can be run with both onion and I2P hidden services (or
 any/all of IPv4/IPv6/onion/I2P/CJDNS), which can provide a potential fallback if
 one of the networks has issues.
-<<<<<<< HEAD
-
-## I2P-related information in Blackcoin More
-
-There are several ways to see your I2P address in Blackcoin More:
-=======
 
 ## Persistent vs transient I2P addresses
 
-The first time Bitcoin Core connects to the I2P router, it automatically
+The first time Blackcoin More connects to the I2P router, it automatically
 generates a persistent I2P address and its corresponding private key by default
 or if `-i2pacceptincoming=1` is set.  The private key is saved in a file named
-`i2p_private_key` in the Bitcoin Core data directory.  The persistent I2P
+`i2p_private_key` in the Blackcoin More data directory.  The persistent I2P
 address is used for making outbound connections and accepting inbound
 connections.
 
@@ -111,11 +98,10 @@
 for every peer connection adds delay to connection setup time.  Therefore, I2P
 listening should only be turned off if really needed.
 
-## Fetching I2P-related information from Bitcoin Core
+## Fetching I2P-related information from Blackcoin More
 
-There are several ways to see your I2P address in Bitcoin Core if accepting
+There are several ways to see your I2P address in Blackcoin More if accepting
 incoming I2P connections (`-i2pacceptincoming`):
->>>>>>> 88259837
 - in the "Local addresses" output of CLI `-netinfo`
 - in the "localaddresses" output of RPC `getnetworkinfo`
 - in the debug log (grep for `AddLocal`; the I2P address ends in `.b32.i2p`)
@@ -144,17 +130,14 @@
 listening port to 0 when listening for incoming I2P connections and advertises
 its own I2P address with port 0. Furthermore, it will not attempt to connect to
 I2P addresses with a non-zero port number because with SAM v3.1 the destination
-<<<<<<< HEAD
 port (`TO_PORT`) is always set to 0 and is not in the control of Blackcoin More.
-=======
-port (`TO_PORT`) is always set to 0 and is not in the control of Bitcoin Core.
 
 ## Bandwidth
 
 By default, your node shares bandwidth and transit tunnels with the I2P network
 in order to increase your anonymity with cover traffic, help the I2P router used
 by your node integrate optimally with the network, and give back to the network.
-It's important that the nodes of a popular application like Bitcoin contribute
+It's important that the nodes of a popular application like Blackcoin contribute
 as much to the I2P network as they consume.
 
 It is possible, though strongly discouraged, to change your I2P router
@@ -181,8 +164,7 @@
 
 In most cases, the default router settings should work fine.
 
-## Bundling I2P in a Bitcoin application
+## Bundling I2P in a Blackcoin application
 
 Please see the "General Guidance for Developers" section in https://geti2p.net/en/docs/api/samv3
-if you are developing a downstream application that may be bundling I2P with Bitcoin.
->>>>>>> 88259837
+if you are developing a downstream application that may be bundling I2P with Blackcoin.