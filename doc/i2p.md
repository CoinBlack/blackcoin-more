--- conflicted
+++ resolved
@@ -118,12 +118,7 @@
 
 ## Ports in I2P and Blackcoin More
 
-<<<<<<< HEAD
-Blackcoin More uses the [SAM v3.1](https://geti2p.net/en/docs/api/samv3)
-protocol. One particularity of SAM v3.1 is that it does not support ports,
-=======
 One particularity of SAM v3.1 is that it does not support ports,
->>>>>>> 44d8b13c
 unlike newer versions of SAM (v3.2 and up) that do support them and default the
 port numbers to 0. From the point of view of peers that use newer versions of
 SAM or other protocols that support ports, a SAM v3.1 peer is connecting to them
