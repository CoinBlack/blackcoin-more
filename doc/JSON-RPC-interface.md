# JSON-RPC Interface

The headless daemon `blackmored` has the JSON-RPC API enabled by default, the GUI
`blackmore-qt` has it disabled by default. This can be changed with the `-server`
option. In the GUI it is possible to execute RPC methods in the Debug Console
Dialog.

## Endpoints

There are two JSON-RPC endpoints on the server:

1. `/`
2. `/wallet/<walletname>/`

### `/` endpoint

This endpoint is always active.
It can always service non-wallet requests and can service wallet requests when
exactly one wallet is loaded.

### `/wallet/<walletname>/` endpoint

This endpoint is only activated when the wallet component has been compiled in.
It can service both wallet and non-wallet requests.
It MUST be used for wallet requests when two or more wallets are loaded.

This is the endpoint used by bitcoin-cli when a `-rpcwallet=` parameter is passed in.

Best practice would dictate using the `/wallet/<walletname>/` endpoint for ALL
requests when multiple wallets are in use.

### Examples

```sh
# Get block count from the / endpoint when rpcuser=alice and rpcport=38332
$ curl --user alice --data-binary '{"jsonrpc": "1.0", "id": "0", "method": "getblockcount", "params": []}' -H 'content-type: text/plain;' localhost:38332/

# Get balance from the /wallet/walletname endpoint when rpcuser=alice, rpcport=38332 and rpcwallet=desc-wallet
$ curl --user alice --data-binary '{"jsonrpc": "1.0", "id": "0", "method": "getbalance", "params": []}' -H 'content-type: text/plain;' localhost:38332/wallet/desc-wallet

```

## Parameter passing

The JSON-RPC server supports both _by-position_ and _by-name_ [parameter
structures](https://www.jsonrpc.org/specification#parameter_structures)
described in the JSON-RPC specification. For extra convenience, to avoid the
need to name every parameter value, all RPC methods accept a named parameter
called `args`, which can be set to an array of initial positional values that
are combined with named values.

Examples:

```sh
# "params": ["mywallet", false, false, "", false, false, true]
bitcoin-cli createwallet mywallet false false "" false false true

# "params": {"wallet_name": "mywallet", "load_on_startup": true}
bitcoin-cli -named createwallet wallet_name=mywallet load_on_startup=true

# "params": {"args": ["mywallet"], "load_on_startup": true}
bitcoin-cli -named createwallet mywallet load_on_startup=true
```

## Versioning

The RPC interface might change from one major version of Blackcoin More to the
next. This makes the RPC interface implicitly versioned on the major version.
The version tuple can be retrieved by e.g. the `getnetworkinfo` RPC in
`version`.

Usually deprecated features can be re-enabled during the grace-period of one
major version via the `-deprecatedrpc=` command line option. The release notes
of a new major release come with detailed instructions on what RPC features
were deprecated and how to re-enable them temporarily.

## Security

The RPC interface allows other programs to control Blackcoin More,
including the ability to spend funds from your wallets, affect consensus
verification, read private data, and otherwise perform operations that
can cause loss of money, data, or privacy.  This section suggests how
you should use and configure Blackcoin More to reduce the risk that its
RPC interface will be abused.

- **Securing the executable:** Anyone with physical or remote access to
  the computer, container, or virtual machine running Blackcoin More can
  compromise either the whole program or just the RPC interface.  This
  includes being able to record any passphrases you enter for unlocking
  your encrypted wallets or changing settings so that your Blackcoin More
  program tells you that certain transactions have multiple
  confirmations even when they aren't part of the best block chain.  For
  this reason, you should not use Blackcoin More for security sensitive
  operations on systems you do not exclusively control, such as shared
  computers or virtual private servers.

- **Securing local network access:** By default, the RPC interface can
  only be accessed by a client running on the same computer and only
  after the client provides a valid authentication credential (username
  and passphrase).  Any program on your computer with access to the file
  system and local network can obtain this level of access.
  Additionally, other programs on your computer can attempt to provide
  an RPC interface on the same port as used by Blackcoin More in order to
  trick you into revealing your authentication credentials.  For this
  reason, it is important to only use Blackoin More for
  security-sensitive operations on a computer whose other programs you
  trust.

- **Securing remote network access:** You may optionally allow other
  computers to remotely control Blackcoin More by setting the `rpcallowip`
  and `rpcbind` configuration parameters.  These settings are only meant
  for enabling connections over secure private networks or connections
  that have been otherwise secured (e.g. using a VPN or port forwarding
  with SSH or stunnel).  **Do not enable RPC connections over the public
  Internet.**  Although Blackcoin More's RPC interface does use
  authentication, it does not use encryption, so your login credentials
  are sent as clear text that can be read by anyone on your network
  path.  Additionally, the RPC interface has not been hardened to
  withstand arbitrary Internet traffic, so changing the above settings
  to expose it to the Internet (even using something like a Tor onion
  service) could expose you to unconsidered vulnerabilities.  See
  `blackmored -help` for more information about these settings and other
  settings described in this document.

    Related, if you use Blackcoin More inside a Docker container, you may
    need to expose the RPC port to the host system.  The default way to
    do this in Docker also exposes the port to the public Internet.
    Instead, expose it only on the host system's localhost, for example:
    `-p 127.0.0.1:15715:15715`

<<<<<<< HEAD
- **Secure authentication:** By default, Blackcoin More generates unique
=======
- **Secure authentication:** By default, when no `rpcpassword` is specified, Bitcoin Core generates unique
>>>>>>> c7885ecd
  login credentials each time it restarts and puts them into a file
  readable only by the user that started Blackcoin More, allowing any of
  that user's RPC clients with read access to the file to login
  automatically.  The file is `.cookie` in the Blackcoin More
  configuration directory, and using these credentials is the preferred
  RPC authentication method.  If you need to generate static login
  credentials for your programs, you can use the script in the
  `share/rpcauth` directory in the Blackcoin More source tree.  As a final
  fallback, you can directly use manually-chosen `rpcuser` and
  `rpcpassword` configuration parameters---but you must ensure that you
  choose a strong and unique passphrase (and still don't use insecure
  networks, as mentioned above).

- **Secure string handling:** The RPC interface does not guarantee any
  escaping of data beyond what's necessary to encode it as JSON,
  although it does usually provide serialized data using a hex
  representation of the bytes. If you use RPC data in your programs or
  provide its data to other programs, you must ensure any problem strings
  are properly escaped. For example, the `createwallet` RPC accepts
  arguments such as `wallet_name` which is a string and could be used
  for a path traversal attack without application level checks. Multiple
  websites have been manipulated because they displayed decoded hex strings
  that included HTML `<script>` tags. For this reason, and others, it is
  recommended to display all serialized data in hex form only.

## RPC consistency guarantees

State that can be queried via RPCs is guaranteed to be at least up-to-date with
the chain state immediately prior to the call's execution. However, the state
returned by RPCs that reflect the mempool may not be up-to-date with the
current mempool state.

### Transaction Pool

The mempool state returned via an RPC is consistent with itself and with the
chain state at the time of the call. Thus, the mempool state only encompasses
transactions that are considered mine-able by the node at the time of the RPC.

The mempool state returned via an RPC reflects all effects of mempool and chain
state related RPCs that returned prior to this call.

### Wallet

The wallet state returned via an RPC is consistent with itself and with the
chain state at the time of the call.

Wallet RPCs will return the latest chain state consistent with prior non-wallet
RPCs. The effects of all blocks (and transactions in blocks) at the time of the
call is reflected in the state of all wallet transactions. For example, if a
block contains transactions that conflicted with mempool transactions, the
wallet would reflect the removal of these mempool transactions in the state.

However, the wallet may not be up-to-date with the current state of the mempool
or the state of the mempool by an RPC that returned before this RPC. For
example, a wallet transaction that was BIP-125-replaced in the mempool prior to
this RPC may not yet be reflected as such in this RPC response.

## Limitations

There is a known issue in the JSON-RPC interface that can cause a node to crash if
too many http connections are being opened at the same time because the system runs
out of available file descriptors. To prevent this from happening you might
want to increase the number of maximum allowed file descriptors in your system
and try to prevent opening too many connections to your JSON-RPC interface at the
same time if this is under your control. It is hard to give general advice
since this depends on your system but if you make several hundred requests at
once you are definitely at risk of encountering this issue.<|MERGE_RESOLUTION|>--- conflicted
+++ resolved
@@ -128,11 +128,7 @@
     Instead, expose it only on the host system's localhost, for example:
     `-p 127.0.0.1:15715:15715`
 
-<<<<<<< HEAD
-- **Secure authentication:** By default, Blackcoin More generates unique
-=======
-- **Secure authentication:** By default, when no `rpcpassword` is specified, Bitcoin Core generates unique
->>>>>>> c7885ecd
+- **Secure authentication:** By default, when no `rpcpassword` is specified, Blackcoin More generates unique
   login credentials each time it restarts and puts them into a file
   readable only by the user that started Blackcoin More, allowing any of
   that user's RPC clients with read access to the file to login
