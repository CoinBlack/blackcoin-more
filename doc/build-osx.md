--- conflicted
+++ resolved
@@ -51,25 +51,21 @@
 brew install automake libtool boost pkg-config libevent
 ```
 
-<<<<<<< HEAD
+For macOS 11 (Big Sur) and 12 (Monterey) you need to install a more recent version of llvm.
+
+``` bash
+brew install llvm
+```
+
+And append the following to the configure commands below:
+
+``` bash
+CC=$(brew --prefix llvm)/bin/clang CXX=$(brew --prefix llvm)/bin/clang++
+```
+
+Try `llvm@17` if compilation fails with the default version of llvm.
+
 ### 4. Clone Blackcoin repository
-=======
-For macOS 11 (Big Sur) and 12 (Monterey) you need to install a more recent version of llvm.
-
-``` bash
-brew install llvm
-```
-
-And append the following to the configure commands below:
-
-``` bash
-CC=$(brew --prefix llvm)/bin/clang CXX=$(brew --prefix llvm)/bin/clang++
-```
-
-Try `llvm@17` if compilation fails with the default version of llvm.
-
-### 4. Clone Bitcoin repository
->>>>>>> c7885ecd
 
 `git` should already be installed by default on your system.
 Now that all the required dependencies are installed, let's clone the Blackcoin More repository to a directory.
@@ -192,12 +188,7 @@
 
 ##### Wallet (BDB + SQlite) Support, No GUI:
 
-<<<<<<< HEAD
 If `berkeley-db@62` is installed, then legacy wallet support will be built.
-If `berkeley-db@62` is not installed, then this will throw an error.
-=======
-If `berkeley-db@4` is installed, then legacy wallet support will be built.
->>>>>>> c7885ecd
 If `sqlite` is installed, then descriptor wallet support will also be built.
 Additionally, this explicitly disables the GUI.
 
