--- conflicted
+++ resolved
@@ -163,19 +163,8 @@
 
 #### Deploy Dependencies
 
-<<<<<<< HEAD
-You can deploy a `.dmg` containing the Blackcoin More application using `make deploy`.
-This command depends on a couple of python packages, so it is required that you have `python` installed.
-
-Ensuring that `python` is installed, you can install the deploy dependencies by running the following commands in your terminal:
-
-``` bash
-pip3 install ds_store mac_alias
-```
-=======
-You can deploy a `.zip` containing the Bitcoin Core application using `make deploy`.
+You can deploy a `.zip` containing the Blackcoin More application using `make deploy`.
 It is required that you have `python` installed.
->>>>>>> 44d8b13c
 
 ## Building Blackcoin More
 
