--- conflicted
+++ resolved
@@ -2,7 +2,7 @@
 
 **Updated for MacOS [11.2](https://www.apple.com/macos/big-sur/)**
 
-This guide describes how to build bitcoind, command-line utilities, and GUI on macOS
+This guide describes how to build blackmored, command-line utilities, and GUI on macOS
 
 **Note:** The following is for Intel Macs only!
 
@@ -53,7 +53,7 @@
 ### 1. Xcode Command Line Tools
 
 The Xcode Command Line Tools are a collection of build tools for macOS.
-These tools must be installed in order to build Bitcoin Core from source.
+These tools must be installed in order to build Blackcoin More from source.
 
 To install, run the following command from your terminal:
 
@@ -61,32 +61,11 @@
 xcode-select --install
 ```
 
-<<<<<<< HEAD
-    brew install automake berkeley-db4 libtool boost --c++11 miniupnpc openssl pkg-config homebrew/versions/protobuf260 --c++11 qt5 libevent
-
-In case you want to build the disk image with `make deploy` (.dmg / optional), you need RSVG
-
-    brew install librsvg
-=======
 Upon running the command, you should see a popup appear.
 Click on `Install` to continue the installation process.
->>>>>>> 61646189
 
 ### 2. Homebrew Package Manager
 
-<<<<<<< HEAD
-Build Blackcoin More
-------------------------
-
-1. Clone the blackcoin source code and cd into `blackcoin-more`
-
-        git clone https://gitlab.com/blackcoin/blackcoin-more/
-        cd blackcoin-more
-
-2.  Build blackcoin-more:
-
-    Configure and build the headless blackcoin binaries as well as the GUI (if Qt is found).
-=======
 Homebrew is a package manager for macOS that allows one to install packages from the command line easily.
 While several package managers are available for macOS, this guide will focus on Homebrew as it is the most popular.
 Since the examples in this guide which walk through the installation of a package will use Homebrew, it is recommended that you install it to follow along.
@@ -101,7 +80,6 @@
 The first step is to download the required dependencies.
 These dependencies represent the packages required to get a barebones installation up and running.
 To install, run the following from your terminal:
->>>>>>> 61646189
 
 ``` bash
 brew install automake libtool boost pkg-config libevent
@@ -126,22 +104,11 @@
 To enable [descriptor wallets](https://github.com/bitcoin/bitcoin/blob/master/doc/descriptors.md), `sqlite` is required.
 Skip `berkeley-db@4` if you intend to *exclusively* use descriptor wallets.
 
-<<<<<<< HEAD
-Blackcoin More is now available at `./src/blackmored`
-=======
 ###### Legacy Wallet Support
->>>>>>> 61646189
 
 `berkeley-db@4` is required to enable support for legacy wallets.
 Skip if you don't intend to use legacy wallets.
 
-<<<<<<< HEAD
-    echo -e "rpcuser=blackcoinrpc\nrpcpassword=$(xxd -l 16 -p /dev/urandom)" > "/Users/${USER}/Library/Application Support/Blackmore/blackmore.conf"
-
-    chmod 600 "/Users/${USER}/Library/Application Support/Blackmore/blackmore.conf"
-
-The first time you run blackmored, it will start downloading the blockchain. This process could take several hours.
-=======
 ``` bash
 brew install berkeley-db@4
 ```
@@ -149,7 +116,6 @@
 ###### Descriptor Wallet Support
 
 `sqlite` is required to support for descriptor wallets.
->>>>>>> 61646189
 
 macOS ships with a useable `sqlite` package, meaning you don't need to
 install anything.
@@ -226,36 +192,10 @@
 ZMQ is automatically compiled in and enabled if the dependency is detected.
 Check out the [further configuration](#further-configuration) section for more information.
 
-<<<<<<< HEAD
-    tail -f $HOME/Library/Application\ Support/Blackmore/debug.log
-=======
 For more information on ZMQ, see: [zmq.md](zmq.md)
->>>>>>> 61646189
-
----
-
-<<<<<<< HEAD
-    ./src/blackmored -daemon # Starts the blackcoin daemon.
-    ./src/blackmore-cli --help # Outputs a list of command-line options.
-    ./src/blackmore-cli help # Outputs a list of RPC commands when the daemon is running.
-
-Using Qt Creator as IDE
-------------------------
-You can use Qt Creator as an IDE, for blackcoin development.
-Download and install the community edition of [Qt Creator](https://www.qt.io/download/).
-Uncheck everything except Qt Creator during the installation process.
-
-1. Make sure you installed everything through Homebrew mentioned above
-2. Do a proper ./configure --enable-debug
-3. In Qt Creator do "New Project" -> Import Project -> Import Existing Project
-4. Enter "blackmore-qt" as project name, enter src/qt as location
-5. Leave the file selection as it is
-6. Confirm the "summary page"
-7. In the "Projects" tab select "Manage Kits..."
-8. Select the default "Desktop" kit and select "Clang (x86 64bit in /usr/bin)" as compiler
-9. Select LLDB as debugger (you might need to set the path to your installation)
-10. Start debugging with Qt Creator
-=======
+
+---
+
 #### Test Suite Dependencies
 
 There is an included test suite that is useful for testing code changes when developing.
@@ -290,8 +230,8 @@
 
 ##### Wallet (BDB + SQlite) Support, No GUI:
 
-If `berkeley-db@4` is installed, then legacy wallet support will be built.
-If `berkeley-db@4` is not installed, then this will throw an error.
+If `berkeley-db@62` is installed, then legacy wallet support will be built.
+If `berkeley-db@62` is not installed, then this will throw an error.
 If `sqlite` is installed, then descriptor wallet support will also be built.
 Additionally, this explicitly disables the GUI.
 
@@ -346,46 +286,41 @@
 make deploy
 ```
 
-## Running Bitcoin Core
-
-Bitcoin Core should now be available at `./src/bitcoind`.
-If you compiled support for the GUI, it should be available at `./src/qt/bitcoin-qt`.
-
-The first time you run `bitcoind` or `bitcoin-qt`, it will start downloading the blockchain.
+## Running Blackcoin More
+
+Blackcoin More should now be available at `./src/blackmored`.
+If you compiled support for the GUI, it should be available at `./src/qt/blackmore-qt`.
+
+The first time you run `blackmored` or `blackmore-qt`, it will start downloading the blockchain.
 This process could take many hours, or even days on slower than average systems.
 
 By default, blockchain and wallet data files will be stored in:
 
 ``` bash
-/Users/${USER}/Library/Application Support/Bitcoin/
+/Users/${USER}/Library/Application Support/Blackmore/
 ```
 
 Before running, you may create an empty configuration file:
 
 ```shell
-mkdir -p "/Users/${USER}/Library/Application Support/Bitcoin"
-
-touch "/Users/${USER}/Library/Application Support/Bitcoin/bitcoin.conf"
-
-chmod 600 "/Users/${USER}/Library/Application Support/Bitcoin/bitcoin.conf"
+mkdir -p "/Users/${USER}/Library/Application Support/Blackmore"
+
+touch "/Users/${USER}/Library/Application Support/Blackmore/blackmore.conf"
+
+chmod 600 "/Users/${USER}/Library/Application Support/Blackmore/blackmore.conf"
 ```
 
 You can monitor the download process by looking at the debug.log file:
->>>>>>> 61646189
 
 ```shell
-tail -f $HOME/Library/Application\ Support/Bitcoin/debug.log
-```
-
-<<<<<<< HEAD
-* Tested on OS X 10.8 through 10.12 on 64-bit Intel processors only.
-=======
+tail -f $HOME/Library/Application\ Support/Blackmore/debug.log
+```
+
 ## Other commands:
->>>>>>> 61646189
 
 ```shell
-./src/bitcoind -daemon      # Starts the bitcoin daemon.
-./src/bitcoin-cli --help    # Outputs a list of command-line options.
-./src/bitcoin-cli help      # Outputs a list of RPC commands when the daemon is running.
-./src/qt/bitcoin-qt -server # Starts the bitcoin-qt server mode, allows bitcoin-cli control
+./src/blackmored -daemon      # Starts the blackmore daemon.
+./src/blackmore-cli --help    # Outputs a list of command-line options.
+./src/blackmore-cli help      # Outputs a list of RPC commands when the daemon is running.
+./src/qt/blackmore-qt -server # Starts the blackmore-qt server mode, allows blackmore-cli control
 ```