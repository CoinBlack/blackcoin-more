# NetBSD Build Guide

**Updated for NetBSD [10.0](https://netbsd.org/releases/formal-10/NetBSD-10.0.html)**

This guide describes how to build blackmored, command-line utilities, and GUI on NetBSD.

## Preparation

### 1. Install Required Dependencies

Install the required dependencies the usual way you [install software on NetBSD](https://www.netbsd.org/docs/guide/en/chap-boot.html#chap-boot-pkgsrc).
The example commands below use `pkgin`.

```bash
pkgin install autoconf automake libtool pkg-config git gmake boost-headers libevent

```

NetBSD currently ships with an older version of `gcc` than is needed to build. You should upgrade your `gcc` and then pass this new version to the configure script.

For example, grab `gcc12`:
```
pkgin install gcc12
```

Then, when configuring, pass the following:
```bash
./configure
    ...
    CC="/usr/pkg/gcc12/bin/gcc" \
    CXX="/usr/pkg/gcc12/bin/g++" \
    ...
```

See [dependencies.md](dependencies.md) for a complete overview.

### 2. Clone Blackcoin Repo

Clone the Blackcoin More repository to a directory. All build scripts and commands will run from this directory.

```bash
git clone https://github.com/CoinBlack/blackcoin-more.git
```

### 3. Install Optional Dependencies

#### Wallet Dependencies

It is not necessary to build wallet functionality to run bitcoind or the GUI.

###### Descriptor Wallet Support

`sqlite3` is required to enable support for [descriptor wallets](https://github.com/bitcoin/bitcoin/blob/master/doc/descriptors.md).

```bash
pkgin install sqlite3
```

###### Legacy Wallet Support

`db4` is required to enable support for legacy wallets.

```bash
pkgin install db4
```

#### GUI Dependencies

<<<<<<< HEAD
Blackcoin More includes a GUI built with the cross-platform Qt Framework. To compile the GUI, we need to install `qt5`.
=======
Bitcoin Core includes a GUI built with the cross-platform Qt Framework. To compile the GUI, Qt 5 is required.
>>>>>>> 89522379

```bash
pkgin install qt5-qtbase qt5-qttools
```

The GUI can encode addresses in a QR Code. To build in QR support for the GUI, install `qrencode`.

```bash
pkgin install qrencode
```

#### Test Suite Dependencies

There is an included test suite that is useful for testing code changes when developing.
To run the test suite (recommended), you will need to have Python 3 installed:

```bash
pkgin install python39
```

### Building Bitcoin Core

**Note**: Use `gmake` (the non-GNU `make` will exit with an error).


### 1. Configuration

There are many ways to configure Bitcoin Core. Here is an example that
explicitly disables the wallet and GUI:

```bash
./autogen.sh
./configure --without-wallet --with-gui=no \
    CPPFLAGS="-I/usr/pkg/include" \
    MAKE=gmake
```

For a full list of configuration options, see the output of `./configure --help`

### 2. Compile

Build and run the tests:

```bash
gmake # use "-j N" here for N parallel jobs
gmake check # Run tests if Python 3 is available
```<|MERGE_RESOLUTION|>--- conflicted
+++ resolved
@@ -66,11 +66,7 @@
 
 #### GUI Dependencies
 
-<<<<<<< HEAD
-Blackcoin More includes a GUI built with the cross-platform Qt Framework. To compile the GUI, we need to install `qt5`.
-=======
-Bitcoin Core includes a GUI built with the cross-platform Qt Framework. To compile the GUI, Qt 5 is required.
->>>>>>> 89522379
+Blackcoin More includes a GUI built with the cross-platform Qt Framework. To compile the GUI, Qt 5 is required.
 
 ```bash
 pkgin install qt5-qtbase qt5-qttools
