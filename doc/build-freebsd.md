# FreeBSD Build Guide

**Updated for FreeBSD [12.3](https://www.freebsd.org/releases/12.3R/announce/)**

This guide describes how to build blackmored, command-line utilities, and GUI on FreeBSD.

## Preparation

### 1. Install Required Dependencies
Run the following as root to install the base dependencies for building.

```bash
pkg install autoconf automake boost-libs git gmake libevent libtool pkgconf

```

<<<<<<< HEAD
### 2. Clone Blackcoin More Repo
Now that `git` and all the required dependencies are installed, let's clone the Blackcoin More repository to a directory. All build scripts and commands will run from this directory.
=======
See [dependencies.md](dependencies.md) for a complete overview.

### 2. Clone Bitcoin Repo
Now that `git` and all the required dependencies are installed, let's clone the Bitcoin Core repository to a directory. All build scripts and commands will run from this directory.
>>>>>>> 88259837
``` bash
git clone https://github.com/CoinBlack/blackcoin-more.git
```

### 3. Install Optional Dependencies

#### Wallet Dependencies
<<<<<<< HEAD
It is not necessary to build wallet functionality to run blackmored or the GUI. To enable legacy wallets, you must install `db5`. To enable [descriptor wallets](https://github.com/bitcoin/bitcoin/blob/master/doc/descriptors.md), `sqlite3` is required. Skip `db5` if you intend to *exclusively* use descriptor wallets
=======
It is not necessary to build wallet functionality to run either `bitcoind` or `bitcoin-qt`.

###### Descriptor Wallet Support

`sqlite3` is required to support [descriptor wallets](descriptors.md).
Skip if you don't intend to use descriptor wallets.
``` bash
pkg install sqlite3
```
>>>>>>> 88259837

###### Legacy Wallet Support
BerkeleyDB is only required if legacy wallet support is required.

It is required to use Berkeley DB 4.8. You **cannot** use the BerkeleyDB library
from ports. However, you can build DB 4.8 yourself [using depends](/depends).

```
gmake -C depends NO_BOOST=1 NO_LIBEVENT=1 NO_QT=1 NO_SQLITE=1 NO_NATPMP=1 NO_UPNP=1 NO_ZMQ=1 NO_USDT=1
```

When the build is complete, the Berkeley DB installation location will be displayed:

```
to: /path/to/bitcoin/depends/x86_64-unknown-freebsd[release-number]
```

Finally, set `BDB_PREFIX` to this path according to your shell:

```
csh: setenv BDB_PREFIX [path displayed above]
```

```
sh/bash: export BDB_PREFIX=[path displayed above]
```

#### GUI Dependencies
###### Qt5

Bitcoin Core includes a GUI built with the cross-platform Qt Framework. To compile the GUI, we need to install `qt5`. Skip if you don't intend to use the GUI.
```bash
pkg install qt5
```
###### libqrencode

The GUI can encode addresses in a QR Code. To build in QR support for the GUI, install `libqrencode`. Skip if not using the GUI or don't want QR code functionality.
```bash
pkg install libqrencode
```
---

#### Notifications
###### ZeroMQ

Bitcoin Core can provide notifications via ZeroMQ. If the package is installed, support will be compiled in.
```bash
pkg install libzmq4
```

#### Test Suite Dependencies
There is an included test suite that is useful for testing code changes when developing.
To run the test suite (recommended), you will need to have Python 3 installed:

```bash
pkg install python3 databases/py-sqlite3
```
---

## Building Bitcoin Core

### 1. Configuration

There are many ways to configure Bitcoin Core, here are a few common examples:

##### Descriptor Wallet and GUI:
This explicitly enables the GUI and disables legacy wallet support, assuming `sqlite` and `qt` are installed.
```bash
./autogen.sh
./configure --without-bdb --with-gui=yes MAKE=gmake
```

##### Descriptor & Legacy Wallet. No GUI:
This enables support for both wallet types and disables the GUI, assuming
`sqlite3` and `db4` are both installed.
```bash
./autogen.sh
./configure --with-gui=no \
    BDB_LIBS="-L${BDB_PREFIX}/lib -ldb_cxx-4.8" \
    BDB_CFLAGS="-I${BDB_PREFIX}/include" \
    MAKE=gmake
```

##### No Wallet or GUI
``` bash
./autogen.sh
./configure --without-wallet --with-gui=no MAKE=gmake
```

### 2. Compile
**Important**: Use `gmake` (the non-GNU `make` will exit with an error).

```bash
gmake # use "-j N" for N parallel jobs
gmake check # Run tests if Python 3 is available
```<|MERGE_RESOLUTION|>--- conflicted
+++ resolved
@@ -14,15 +14,10 @@
 
 ```
 
-<<<<<<< HEAD
-### 2. Clone Blackcoin More Repo
-Now that `git` and all the required dependencies are installed, let's clone the Blackcoin More repository to a directory. All build scripts and commands will run from this directory.
-=======
 See [dependencies.md](dependencies.md) for a complete overview.
 
-### 2. Clone Bitcoin Repo
-Now that `git` and all the required dependencies are installed, let's clone the Bitcoin Core repository to a directory. All build scripts and commands will run from this directory.
->>>>>>> 88259837
+### 2. Clone Blackcoin Repo
+Now that `git` and all the required dependencies are installed, let's clone the Blackcoin More repository to a directory. All build scripts and commands will run from this directory.
 ``` bash
 git clone https://github.com/CoinBlack/blackcoin-more.git
 ```
@@ -30,10 +25,7 @@
 ### 3. Install Optional Dependencies
 
 #### Wallet Dependencies
-<<<<<<< HEAD
-It is not necessary to build wallet functionality to run blackmored or the GUI. To enable legacy wallets, you must install `db5`. To enable [descriptor wallets](https://github.com/bitcoin/bitcoin/blob/master/doc/descriptors.md), `sqlite3` is required. Skip `db5` if you intend to *exclusively* use descriptor wallets
-=======
-It is not necessary to build wallet functionality to run either `bitcoind` or `bitcoin-qt`.
+It is not necessary to build wallet functionality to run either `blackmored` or `blackmore-qt`.
 
 ###### Descriptor Wallet Support
 
@@ -42,7 +34,6 @@
 ``` bash
 pkg install sqlite3
 ```
->>>>>>> 88259837
 
 ###### Legacy Wallet Support
 BerkeleyDB is only required if legacy wallet support is required.
@@ -102,11 +93,11 @@
 ```
 ---
 
-## Building Bitcoin Core
+## Building Blackcoin More
 
 ### 1. Configuration
 
-There are many ways to configure Bitcoin Core, here are a few common examples:
+There are many ways to configure Blackcoin More, here are a few common examples:
 
 ##### Descriptor Wallet and GUI:
 This explicitly enables the GUI and disables legacy wallet support, assuming `sqlite` and `qt` are installed.
