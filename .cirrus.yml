--- conflicted
+++ resolved
@@ -63,14 +63,6 @@
 #   ```
 #   RESTART_CI_DOCKER_BEFORE_RUN=1 screen cirrus worker run --labels type=todo_fill_in_type --token todo_fill_in_token
 #   ```
-<<<<<<< HEAD
-#
-# The following specific types should exist, with the following requirements:
-# - small: For an x86_64 machine, recommended to have 2 CPUs and 8 GB of memory.
-# - medium: For an x86_64 machine, recommended to have 4 CPUs and 16 GB of memory.
-# - arm64: For an aarch64 machine, recommended to have 2 CPUs and 8 GB of memory.
-=======
->>>>>>> 89522379
 
 # https://cirrus-ci.org/guide/tips-and-tricks/#sharing-configuration-between-tasks
 filter_template: &FILTER_TEMPLATE
