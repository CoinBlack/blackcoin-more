The MIT License (MIT)

<<<<<<< HEAD
Copyright (c) 2009-2023 The Bitcoin Core developers
Copyright (c) 2009-2023 Bitcoin Developers
Copyright (c) 2011-2023 Peercoin developers
Copyright (c) 2013-2014 The NovaCoin developers
Copyright (c) 2016-2023 The Qtum developers
Copyright (c) 2014-2018 The Blackcoin developers
Copyright (c) 2018-2024 The Blackcoin More developers
=======
Copyright (c) 2009-2024 The Bitcoin Core developers
Copyright (c) 2009-2024 Bitcoin Developers
>>>>>>> c7885ecd

Permission is hereby granted, free of charge, to any person obtaining a copy
of this software and associated documentation files (the "Software"), to deal
in the Software without restriction, including without limitation the rights
to use, copy, modify, merge, publish, distribute, sublicense, and/or sell
copies of the Software, and to permit persons to whom the Software is
furnished to do so, subject to the following conditions:

The above copyright notice and this permission notice shall be included in
all copies or substantial portions of the Software.

THE SOFTWARE IS PROVIDED "AS IS", WITHOUT WARRANTY OF ANY KIND, EXPRESS OR
IMPLIED, INCLUDING BUT NOT LIMITED TO THE WARRANTIES OF MERCHANTABILITY,
FITNESS FOR A PARTICULAR PURPOSE AND NONINFRINGEMENT. IN NO EVENT SHALL THE
AUTHORS OR COPYRIGHT HOLDERS BE LIABLE FOR ANY CLAIM, DAMAGES OR OTHER
LIABILITY, WHETHER IN AN ACTION OF CONTRACT, TORT OR OTHERWISE, ARISING FROM,
OUT OF OR IN CONNECTION WITH THE SOFTWARE OR THE USE OR OTHER DEALINGS IN
THE SOFTWARE.<|MERGE_RESOLUTION|>--- conflicted
+++ resolved
@@ -1,17 +1,12 @@
 The MIT License (MIT)
 
-<<<<<<< HEAD
-Copyright (c) 2009-2023 The Bitcoin Core developers
-Copyright (c) 2009-2023 Bitcoin Developers
+Copyright (c) 2009-2024 The Bitcoin Core developers
+Copyright (c) 2009-2024 Bitcoin Developers
 Copyright (c) 2011-2023 Peercoin developers
 Copyright (c) 2013-2014 The NovaCoin developers
 Copyright (c) 2016-2023 The Qtum developers
 Copyright (c) 2014-2018 The Blackcoin developers
 Copyright (c) 2018-2024 The Blackcoin More developers
-=======
-Copyright (c) 2009-2024 The Bitcoin Core developers
-Copyright (c) 2009-2024 Bitcoin Developers
->>>>>>> c7885ecd
 
 Permission is hereby granted, free of charge, to any person obtaining a copy
 of this software and associated documentation files (the "Software"), to deal
